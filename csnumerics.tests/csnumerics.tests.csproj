--- conflicted
+++ resolved
@@ -1,71 +1,3 @@
-<<<<<<< HEAD
-﻿<?xml version="1.0" encoding="utf-8"?>
-<Project ToolsVersion="12.0" DefaultTargets="Build" xmlns="http://schemas.microsoft.com/developer/msbuild/2003">
-  <Import Project="$(MSBuildExtensionsPath)\$(MSBuildToolsVersion)\Microsoft.Common.props" Condition="Exists('$(MSBuildExtensionsPath)\$(MSBuildToolsVersion)\Microsoft.Common.props')" />
-  <PropertyGroup>
-    <Configuration Condition=" '$(Configuration)' == '' ">Debug</Configuration>
-    <Platform Condition=" '$(Platform)' == '' ">AnyCPU</Platform>
-    <ProjectGuid>{1CDAECB0-0D30-43FB-8529-E3BE44461B66}</ProjectGuid>
-    <OutputType>Library</OutputType>
-    <AppDesignerFolder>Properties</AppDesignerFolder>
-    <RootNamespace>Cureos.Numerics</RootNamespace>
-    <AssemblyName>csnumerics.tests</AssemblyName>
-    <TargetFrameworkVersion>v4.0</TargetFrameworkVersion>
-    <FileAlignment>512</FileAlignment>
-    <TargetFrameworkProfile>Client</TargetFrameworkProfile>
-  </PropertyGroup>
-  <PropertyGroup Condition=" '$(Configuration)|$(Platform)' == 'Debug|AnyCPU' ">
-    <DebugSymbols>true</DebugSymbols>
-    <DebugType>full</DebugType>
-    <Optimize>false</Optimize>
-    <OutputPath>bin\Debug\</OutputPath>
-    <DefineConstants>DEBUG;TRACE</DefineConstants>
-    <ErrorReport>prompt</ErrorReport>
-    <WarningLevel>4</WarningLevel>
-  </PropertyGroup>
-  <PropertyGroup Condition=" '$(Configuration)|$(Platform)' == 'Release|AnyCPU' ">
-    <DebugType>pdbonly</DebugType>
-    <Optimize>true</Optimize>
-    <OutputPath>bin\Release\</OutputPath>
-    <DefineConstants>TRACE</DefineConstants>
-    <ErrorReport>prompt</ErrorReport>
-    <WarningLevel>4</WarningLevel>
-  </PropertyGroup>
-  <ItemGroup>
-    <Reference Include="nunit.framework">
-      <HintPath>..\packages\NUnit.2.6.3\lib\nunit.framework.dll</HintPath>
-    </Reference>
-    <Reference Include="System" />
-    <Reference Include="System.Core" />
-    <Reference Include="System.Xml.Linq" />
-    <Reference Include="System.Data.DataSetExtensions" />
-    <Reference Include="Microsoft.CSharp" />
-    <Reference Include="System.Data" />
-    <Reference Include="System.Xml" />
-  </ItemGroup>
-  <ItemGroup>
-    <Compile Include="Optimizers\BobyqaTests.cs" />
-    <Compile Include="Optimizers\CobylaTests.cs" />
-    <Compile Include="Optimizers\LincoaTests.cs" />
-    <Compile Include="Properties\AssemblyInfo.cs" />
-  </ItemGroup>
-  <ItemGroup>
-    <None Include="packages.config" />
-  </ItemGroup>
-  <ItemGroup>
-    <ProjectReference Include="..\csnumerics\csnumerics.csproj">
-      <Project>{75A1F6A6-7753-4B6C-B8FD-B1896C37038C}</Project>
-      <Name>csnumerics</Name>
-    </ProjectReference>
-  </ItemGroup>
-  <ItemGroup>
-    <None Include="..\COPYING.txt">
-      <Link>COPYING.txt</Link>
-      <CopyToOutputDirectory>Always</CopyToOutputDirectory>
-    </None>
-  </ItemGroup>
-  <Import Project="$(MSBuildToolsPath)\Microsoft.CSharp.targets" />
-=======
 ﻿<?xml version="1.0" encoding="utf-8"?>
 <Project ToolsVersion="12.0" DefaultTargets="Build" xmlns="http://schemas.microsoft.com/developer/msbuild/2003">
   <Import Project="$(MSBuildExtensionsPath)\$(MSBuildToolsVersion)\Microsoft.Common.props" Condition="Exists('$(MSBuildExtensionsPath)\$(MSBuildToolsVersion)\Microsoft.Common.props')" />
@@ -105,7 +37,7 @@
     <Reference Include="System" />
   </ItemGroup>
   <ItemGroup>
-    <Compile Include="LincoaTests.cs" />
+    <Compile Include="Optimizers\LincoaTests.cs" />
     <Compile Include="Properties\AssemblyInfo.cs" />
   </ItemGroup>
   <ItemGroup>
@@ -123,8 +55,8 @@
       <CopyToOutputDirectory>Always</CopyToOutputDirectory>
     </None>
   </ItemGroup>
+  <ItemGroup />
   <Import Project="$(MSBuildToolsPath)\Microsoft.CSharp.targets" />
->>>>>>> 2b712ee9
   <!-- To modify your build process, add your task inside one of the targets below and uncomment it. 
        Other similar extension points exist, see Microsoft.Common.targets.
   <Target Name="BeforeBuild">
