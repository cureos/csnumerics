<<<<<<< HEAD
/*
 *  Copyright (c) 2012-2014, Cureos AB.
 *  All rights reserved.
 *  http://www.cureos.com
 *
 *	This file is part of CSNumerics.
 *
 *  CSNumerics is free software: you can redistribute it and/or modify
 *  it under the terms of the GNU General Public License as published by
 *  the Free Software Foundation, either version 3 of the License, or
 *  (at your option) any later version.
 *
 *  CSNumerics is distributed in the hope that it will be useful,
 *  but WITHOUT ANY WARRANTY; without even the implied warranty of
 *  MERCHANTABILITY or FITNESS FOR A PARTICULAR PURPOSE.  See the
 *  GNU General Public License for more details.
 *
 *  You should have received a copy of the GNU General Public License
 *  along with CSNumerics.  If not, see <http://www.gnu.org/licenses/>.
 *  
 *  Remarks:
 * 
 *  The original Fortran 77 version of this code was developed by Michael Powell (mjdp@cam.ac.uk) and can be downloaded from this location:
 *  http://plato.asu.edu/ftp/lincoa.zip
 */

using System;
using System.Collections.Generic;
using System.IO;
using System.Linq;

namespace Cureos.Numerics.Optimizers
{

    #region DELEGATES

    internal delegate void LincoaCalfunDelegate(int n, double[] x, ref double f);

    #endregion

    public class Lincoa
    {
        #region INNER TYPES

// ReSharper disable InconsistentNaming
        public enum Status
        {
            Normal,
            N_TooSmall,
            NPT_OutOfRange,
            MAXFUN_NotLargerThan_NPT,
            ConstraintGradientIsZero,
            MAXFUN_Reached,
            X_RoundingErrorsPreventUpdate,
            UpdatingFormulaDenominatorZero
        }

        public class Result
        {
            #region CONSTRUCTORS

            public Result(Status status, int nf, double f, double[] x)
            {
                Status = status;
                Evals = nf;
                F = f;
                X = x;
            }

            #endregion

            #region PROPERTIES

            public Status Status { get; private set; }

            public int Evals { get; private set; }

            public double F { get; private set; }

            public double[] X { get; private set; }

            #endregion
        }

        private class LincoaCalfunAdapter
        {
            #region FIELDS

            private readonly Func<int, double[], bool, double> _objective;

            #endregion

            #region CONSTRUCTORS

            internal LincoaCalfunAdapter(Func<int, double[], bool, double> objective)
            {
                _objective = objective;
            }

            #endregion

            #region METHODS

            internal void CALFUN(int n, double[] xx, ref double f)
            {
                var x = new double[n];
                Array.Copy(xx, 1, x, 0, n);
                f = _objective(n, x, f > 0.0);
            }

            #endregion
        }

        #endregion

        #region FIELDS

        private const double ZERO = 0.0;
        private const double HALF = 0.5;
        private const double ONE = 1.0;
        private const double TENTH = 0.1;
        private const double TINY = 1.0E-60;
        private const double CTEST = 0.01;

        private static readonly string LF = Environment.NewLine;

// ReSharper disable ConvertToConstant.Local
        private static readonly string LINCOA_10 = "Return from LINCOA because N is less than 2.";
        private static readonly string LINCOA_20 = "Return from LINCOA because NPT is not in the required interval.";
        private static readonly string LINCOA_30 = "Return from LINCOA because MAXFUN is less than NPT+1.";
        private static readonly string LINCOA_50 = "Return from LINCOA because the gradient of a constraint is zero.";
        private static readonly string LINCOA_70 = "LINCOA has made the initial X feasible by increasing part(s) of B.";

        private static readonly string LINCOB_230 = "Return from LINCOA because CALFUN has been called MAXFUN times.";
        private static readonly string LINCOB_250 = "Return from LINCOA because rounding errors prevent reasonable changes to X.";
        private static readonly string LINCOB_260 = "Function number {0,6:D}    F = {1,18:E10}    The corresponding X is:" + LF + "{2}";
        private static readonly string LINCOB_320 = "Return from LINCOA because the denominator of the updating formula is zero.";
        private static readonly string LINCOB_570 = LF;
        private static readonly string LINCOB_580 = "New RHO = {0,11:E4}     Number of function values = {1,6:D}";
        private static readonly string LINCOB_590 = "Least value of F = {0,23:E15}         The corresponding X is:" + LF + "{1}";
        private static readonly string LINCOB_620 = "At the return from LINCOA     Number of function values = {0,6:D}";

        private static readonly string PRELIM_140 = LINCOB_260;
// ReSharper restore ConvertToConstant.Local

        #endregion

        #region METHODS

        public static Result FindMinimum(Func<int, double[], bool, double> objective, int n, int npt, int m,
            double[,] a, double[] b, double[] x, double rhobeg = 1.0, double rhoend = 1.0e-6, int iprint = 1,
            int maxfun = 10000, TextWriter logger = null)
        {
            var xx = new double[1 + n];
            Array.Copy(x, 0, xx, 1, n);

            var aa = new double[1 + n, 1 + m];
            for (var j = 0; j < m; ++j)
                for (var i = 0; i < n; ++i)
                    aa[1 + i, 1 + j] = a[j, i];

            var bb = new double[1 + m];
            Array.Copy(b, 0, bb, 1, m);

            double f;
            int nf;
            var calfun = new LincoaCalfunDelegate(new LincoaCalfunAdapter(objective).CALFUN);
            var status = LINCOA(calfun, n, npt, m, aa, bb, xx, rhobeg, rhoend, iprint, maxfun, out f, out nf, logger);

            var xopt = new double[n];
            Array.Copy(xx, 1, xopt, 0, n);

            return new Result(status, nf, f, xopt);
        }

// ReSharper disable SuggestUseVarKeywordEvident
        private static Status LINCOA(LincoaCalfunDelegate calfun, int n, int npt, int m, double[,] a, double[] b,
            double[] x, double rhobeg, double rhoend, int iprint, int maxfun, out double f, out int nf, TextWriter logger)
        {
            f = Double.MaxValue;
            nf = 0;
//
//     This subroutine seeks the least value of a function of many variables,
//       subject to general linear inequality constraints, by a trust region
//       method that forms quadratic models by interpolation. Usually there
//       is much freedom in each new model after satisfying the interpolation
//       conditions, which is taken up by minimizing the Frobenius norm of
//       the change to the second derivative matrix of the model. One new
//       function value is calculated on each iteration, usually at a point
//       where the current model predicts a reduction in the least value so
//       far of the objective function subject to the linear constraints.
//       Alternatively, a new vector of variables may be chosen to replace
//       an interpolation point that may be too far away for reliability, and
//       then the new point does not have to satisfy the linear constraints.
//       The arguments of the subroutine are as follows.
//
//     N must be set to the number of variables and must be at least two.
//     NPT must be set to the number of interpolation conditions, which is
//       required to be in the interval [N+2,(N+1)(N+2)/2]. Typical choices
//       of the author are NPT=N+6 and NPT=2*N+1. Larger values tend to be
//       highly inefficent when the number of variables is substantial, due
//       to the amount of work and extra difficulty of adjusting more points.
//     M must be set to the number of linear inequality constraints.
//     A is a matrix whose columns are the constraint gradients, which are
//       required to be nonzero.
//     IA is the first dimension of the array A, which must be at least N.
//     B is the vector of right hand sides of the constraints, the J-th
//       constraint being that the scalar product of A(.,J) with X(.) is at
//       most B(J). The initial vector X(.) is made feasible by increasing
//       the value of B(J) if necessary.
//     X is the vector of variables. Initial values of X(1),X(2),...,X(N)
//       must be supplied. If they do not satisfy the constraints, then B
//       is increased as mentioned above. X contains on return the variables
//       that have given the least calculated F subject to the constraints.
//     RHOBEG and RHOEND must be set to the initial and final values of a
//       trust region radius, so both must be positive with RHOEND<=RHOBEG.
//       Typically, RHOBEG should be about one tenth of the greatest expected
//       change to a variable, and RHOEND should indicate the accuracy that
//       is required in the final values of the variables.
//     The value of IPRINT should be set to 0, 1, 2 or 3, which controls the
//       amount of printing. Specifically, there is no output if IPRINT=0 and
//       there is output only at the return if IPRINT=1. Otherwise, the best
//       feasible vector of variables so far and the corresponding value of
//       the objective function are printed whenever RHO is reduced, where
//       RHO is the current lower bound on the trust region radius. Further,
//       each new value of F with its variables are output if IPRINT=3.
//     MAXFUN must be set to an upper bound on the number of calls of CALFUN,
//       its value being at least NPT+1.
//     W is an array used for working space. Its length must be at least
//       M*(2+N) + NPT*(4+N+NPT) + N*(9+3*N) + MAX [ M+3*N, 2*M+N, 2*NPT ].
//       On return, W(1) is set to the final value of F, and W(2) is set to
//       the total number of function evaluations plus 0.5.
//
//     SUBROUTINE CALFUN (N,X,F) has to be provided by the user. It must set
//       F to the value of the objective function for the variables X(1),
//       X(2),...,X(N). The value of the argument F is positive when CALFUN
//       is called if and only if the current X satisfies the constraints
//       to working accuracy.
//
//     Check that N, NPT and MAXFUN are acceptable.
//
            double smallx = 1.0E-6 * rhoend;
            int np = n + 1;
            if (n <= 1)
            {
                PRINT(logger, LINCOA_10);
                return Status.N_TooSmall;
            }
            if (npt < n + 2 || npt > ((n + 2) * np) / 2)
            {
                PRINT(logger, LINCOA_20);
                return Status.NPT_OutOfRange;
            }
            if (maxfun <= npt)
            {
                PRINT(logger, LINCOA_30);
                return Status.MAXFUN_NotLargerThan_NPT;
            }
//
//     Normalize the constraints, and copy the resultant constraint matrix
//       and right hand sides into working space, after increasing the right
//       hand sides if necessary so that the starting point is feasible.
//
            double[,] amat = new double[1 + n, 1 + m];
            double[] bnorm = new double[1 + m]; // B in LINCOB
            int iflag = 0;
            if (m > 0)
            {
                for (int j = 1; j <= m; ++j)
                {
                    double sum = ZERO;
                    double temp = ZERO;
                    for (int i = 1; i <= n; ++i)
                    {
                        sum += a[i, j] * x[i];
                        temp += a[i, j] * a[i, j];
                    }
                    if (temp == ZERO)
                    {
                        PRINT(logger, LINCOA_50);
                        return Status.ConstraintGradientIsZero;
                    }
                    temp = Math.Sqrt(temp);
                    if (sum - b[j] > smallx * temp) iflag = 1;
                    bnorm[j] = Math.Max(b[j], sum) / temp;
                    for (int i = 1; i <= n; ++i)
                    {
                        amat[i, j] = a[i, j] / temp;
                    }
                }
            }
            if (iflag == 1)
            {
                if (iprint > 0) PRINT(logger, LINCOA_70);
            }
            return LINCOB(calfun, n, npt, m, amat, bnorm, x, rhobeg, rhoend, iprint, maxfun, out f, out nf, logger);
        }

        private static Status LINCOB(LincoaCalfunDelegate calfun, int n, int npt, int m, double[,] amat, double[] b,
            double[] x, double rhobeg, double rhoend, int iprint, int maxfun, out double f, out int nf, TextWriter logger)
        {
            Status? status = null;
//
//     The arguments N, NPT, M, X, RHOBEG, RHOEND, IPRINT and MAXFUN are
//       identical to the corresponding arguments in SUBROUTINE LINCOA.
//     AMAT is a matrix whose columns are the constraint gradients, scaled
//       so that they have unit length.
//     B contains on entry the right hand sides of the constraints, scaled
//       as above, but later B is modified for variables relative to XBASE.
//     XBASE holds a shift of origin that should reduce the contributions
//       from rounding errors to values of the model and Lagrange functions.
//     XPT contains the interpolation point coordinates relative to XBASE.
//     FVAL holds the values of F at the interpolation points.
//     XSAV holds the best feasible vector of variables so far, without any
//       shift of origin.
//     XOPT is set to XSAV-XBASE, which is the displacement from XBASE of
//       the feasible vector of variables that provides the least calculated
//       F so far, this vector being the current trust region centre.
//     GOPT holds the gradient of the quadratic model at XSAV = XBASE+XOPT.
//     HQ holds the explicit second derivatives of the quadratic model.
//     PQ contains the parameters of the implicit second derivatives of the
//       quadratic model.
//     BMAT holds the last N columns of the big inverse matrix H.
//     ZMAT holds the factorization of the leading NPT by NPT submatrix
//       of H, this factorization being ZMAT times Diag(DZ) times ZMAT^T,
//       where the elements of DZ are plus or minus one, as specified by IDZ.
//     NDIM is the first dimension of BMAT and has the value NPT+N.
//     STEP is employed for trial steps from XOPT. It is also used for working
//       space when XBASE is shifted and in PRELIM.
//     SP is reserved for the scalar products XOPT^T XPT(K,.), K=1,2,...,NPT,
//       followed by STEP^T XPT(K,.), K=1,2,...,NPT.
//     XNEW is the displacement from XBASE of the vector of variables for
//       the current calculation of F, except that SUBROUTINE TRSTEP uses it
//       for working space.
//     IACT is an integer array for the indices of the active constraints.
//     RESCON holds useful information about the constraint residuals. Every
//       nonnegative RESCON(J) is the residual of the J-th constraint at the
//       current trust region centre. Otherwise, if RESCON(J) is negative, the
//       J-th constraint holds as a strict inequality at the trust region
//       centre, its residual being at least |RESCON(J)|; further, the value
//       of |RESCON(J)| is at least the current trust region radius DELTA.
//     QFAC is the orthogonal part of the QR factorization of the matrix of
//       active constraint gradients, these gradients being ordered in
//       accordance with IACT. When NACT is less than N, columns are added
//       to QFAC to complete an N by N orthogonal matrix, which is important
//       for keeping calculated steps sufficiently close to the boundaries
//       of the active constraints.
//     RFAC is the upper triangular part of this QR factorization, beginning
//       with the first diagonal element, followed by the two elements in the
//       upper triangular part of the second column and so on.
//     PQW is used for working space, mainly for storing second derivative
//       coefficients of quadratic functions. Its length is NPT+N.
//     The array W is also used for working space. The required number of
//       elements, namely MAX[M+3*N,2*M+N,2*NPT], is set in LINCOA.
//
//     Set some constants.
//
            int np = n + 1;
            int nh = (n * np) / 2;
            int nptm = npt - np;
            int iamat = Math.Max(m + 3 * n, Math.Max(2 * m + n, 2 * npt)) + 1;
            int ndim = npt + n;
//
//     Partition the working space array, so that different parts of it can be
//     treated separately by the subroutine that performs the main calculation.
//
            double[] xbase = new double[1 + n];
            double[,] xpt = new double[1 + npt, 1 + n];
            double[] fval = new double[1 + npt];
            double[] xsav = new double[1 + n];
            double[] xopt = new double[1 + n];
            double[] gopt = new double[1 + n];
            double[] hq = new double[1 + (n * np) / 2];
            double[] pq = new double[1 + npt];
            double[,] bmat = new double[1 + ndim, 1 + n];
            double[,] zmat = new double[1 + npt, 1 + nptm];
            double[] step = new double[1 + n];
            double[] sp = new double[1 + npt + npt];
            double[] xnew = new double[1 + n];
            int[] iact = new int[1 + n];
            double[] rescon = new double[1 + m];
            double[,] qfac = new double[1 + n, 1 + n];
            double[] rfac = new double[1 + (n * np) / 2];
            double[] pqw = new double[1 + npt + n];
            double[] w = new double[iamat];
//
//     Set the elements of XBASE, XPT, FVAL, XSAV, XOPT, GOPT, HQ, PQ, BMAT,
//       ZMAT and SP for the first iteration. An important feature is that,
//       if the interpolation point XPT(K,.) is not feasible, where K is any
//       integer from [1,NPT], then a change is made to XPT(K,.) if necessary
//       so that the constraint violation is at least 0.2*RHOBEG. Also KOPT
//       is set so that XPT(KOPT,.) is the initial trust region centre.
//
            int kopt, idz;
            PRELIM(calfun, n, npt, m, amat, b, x, rhobeg, iprint, xbase, xpt, fval, xsav, xopt, gopt, out kopt, hq, pq,
                bmat, zmat, out idz, ndim, sp, rescon, logger);
//
//     Begin the iterative procedure.
//
            nf = npt;
            double fopt = fval[1 + kopt];
            double rho = rhobeg;
            double delta = rho;
            int ifeas = 0;
            int nact = 0;
            int itest = 3;

            int knew, nvala, nvalb;
            double fsave, xoptsq;

            LINCOB_10:

            knew = 0;
            nvala = 0;
            nvalb = 0;
//
//     Shift XBASE if XOPT may be too far from XBASE. First make the changes
//       to BMAT that do not depend on ZMAT.
//
            LINCOB_20:

            fsave = fopt;
            xoptsq = ZERO;
            for (int i = 1; i <= n; ++i)
                xoptsq += xopt[i] * xopt[i];
            if (xoptsq >= 1.0E4 * delta * delta)
            {
                double qoptsq = 0.25 * xoptsq;
                for (int k = 1; k <= npt; ++k)
                {
                    double sum = ZERO;
                    for (int I = 1; I <= n; ++I)
                        sum += xpt[k, I] * xopt[I];
                    sum -= HALF * xoptsq;
                    w[npt + k] = sum;
                    sp[k] = ZERO;
                    for (int i = 1; i <= n; ++i)
                    {
                        xpt[k, i] -= HALF * xopt[i];
                        step[i] = bmat[k, i];
                        w[i] = sum * xpt[k, i] + qoptsq * xopt[i];
                        int ip = npt + i;
                        for (int j = 1; j <= i; ++j)
                            bmat[ip, j] += step[i] * w[j] + w[i] * step[j];
                    }
                }
//
//     Then the revisions of BMAT that depend on ZMAT are calculated.
//
                for (int k = 1; k <= nptm; ++k)
                {
                    double sumz = ZERO;
                    for (int i = 1; i <= npt; ++i)
                    {
                        sumz += zmat[i, k];
                        w[i] = w[npt + i] * zmat[i, k];
                    }
                    for (int j = 1; j <= n; ++j)
                    {
                        double sum = qoptsq * sumz * xopt[j];
                        for (int i = 1; i <= npt; ++i)
                            sum += w[i] * xpt[i, j];
                        step[j] = sum;
                        if (k < idz) sum = -sum;
                        for (int i = 1; i <= npt; ++i)
                            bmat[i, j] += sum * zmat[i, k];
                    }
                    for (int i = 1; i <= n; ++i)
                    {
                        int ip = i + npt;
                        double temp = step[i];
                        if (k < idz) temp = -temp;
                        for (int j = 1; j <= i; ++j)
                            bmat[ip, j] += temp * step[j];
                    }
                }
//
//     Update the right hand sides of the constraints.
//
                if (m > 0)
                {
                    for (int j = 1; j <= m; ++j)
                    {
                        double temp = ZERO;
                        for (int i = 1; i <= n; ++i)
                            temp += amat[i, j] * xopt[i];
                        b[j] -= temp;
                    }
                }
//
//     The following instructions complete the shift of XBASE, including the
//       changes to the parameters of the quadratic model.
//
                for (int ih = 0, j = 1; j <= n; ++j)
                {
                    w[j] = ZERO;
                    for (int k = 1; k <= npt; ++k)
                    {
                        w[j] += pq[k] * xpt[k, j];
                        xpt[k, j] -= HALF * xopt[j];
                    }
                    for (int i = 1; i <= j; ++i)
                    {
                        ih++;
                        hq[ih] += w[i] * xopt[j] + xopt[i] * w[j];
                        bmat[npt + i, j] = bmat[npt + j, i];
                    }
                }
                for (int j = 1; j <= n; ++j)
                {
                    xbase[j] += xopt[j];
                    xopt[j] = ZERO;
                    xpt[kopt, j] = ZERO;
                }
            }
//
//     In the case KNEW=0, generate the next trust region step by calling
//       TRSTEP, where SNORM is the current trust region radius initially.
//       The final value of SNORM is the length of the calculated step,
//       except that SNORM is zero on return if the projected gradient is
//       unsuitable for starting the conjugate gradient iterations.
//
            f = ZERO;
            double vquad = ZERO;
            double snorm = ZERO;
            double delsav = delta;
            int ksave = knew;
            if (knew == 0)
            {
                snorm = delta;
                for (int i = 1; i <= n; ++i)
                    xnew[i] = gopt[i];
                TRSTEP(n, npt, m, amat, xpt, hq, pq, ref nact, iact, rescon, qfac, rfac, ref snorm, step, xnew);
//
//     A trust region step is applied whenever its length, namely SNORM, is at
//       least HALF*DELTA. It is also applied if its length is at least 0.1999
//       times DELTA and if a line search of TRSTEP has caused a change to the
//       active set. Otherwise there is a branch below to label 530 or 560.
//
                double temp = HALF * delta;
                if (xnew[1] >= HALF) temp = 0.1999 * delta;
                if (snorm <= temp)
                {
                    delta *= HALF;
                    if (delta <= 1.4 * rho) delta = rho;
                    ++nvala;
                    ++nvalb;
                    temp = snorm / rho;
                    if (delsav > rho) temp = ONE;
                    if (temp >= HALF) nvala = 0;
                    if (temp >= TENTH) nvalb = 0;
                    if (delsav > rho) goto LINCOB_530;
                    if (nvala < 5 && nvalb < 3) goto LINCOB_530;
                    if (snorm > ZERO) ksave = -1;
                    goto LINCOB_560;
                }
                nvala = 0;
                nvalb = 0;
//
//     Alternatively, KNEW is positive. Then the model step is calculated
//       within a trust region of radius DEL, after setting the gradient at
//       XBASE and the second derivative parameters of the KNEW-th Lagrange
//       function in W(1) to W(N) and in PQW(1) to PQW(NPT), respectively.
//
            }
            else
            {
                double del = Math.Max(TENTH * delta, rho);
                for (int i = 1; i <= n; ++i)
                    w[i] = bmat[knew, i];
                for (int k = 1; k <= npt; ++k)
                    pqw[k] = ZERO;
                for (int j = 1; j <= nptm; ++j)
                {
                    double temp = zmat[knew, j];
                    if (j < idz) temp = -temp;
                    for (int k = 1; k <= npt; k++)
                        pqw[k] += temp * zmat[k, j];
                }
                QMSTEP(n, npt, m, amat, xpt, xopt, nact, iact, rescon, qfac, kopt, knew, del, step, w, pqw, out ifeas);
            }
//
//     Set VQUAD to the change to the quadratic model when the move STEP is
//       made from XOPT. If STEP is a trust region step, then VQUAD should be
//       negative. If it is nonnegative due to rounding errors in this case,
//       there is a branch to label 530 to try to improve the model.
//
            for (int ih = 0, j = 1; j <= n; ++j)
            {
                vquad = vquad + step[j] * gopt[j];
                for (int i = 1; i <= j; ++i)
                {
                    ++ih;
                    double temp = step[i] * step[j];
                    if (i == j) temp *= HALF;
                    vquad = vquad + temp * hq[ih];
                }
            }
            for (int k = 1; k <= npt; ++k)
            {
                double temp = ZERO;
                for (int j = 1; j <= n; ++j)
                {
                    temp = temp + xpt[k, j] * step[j];
                    sp[npt + k] = temp;
                }
                vquad = vquad + HALF * pq[k] * temp * temp;
            }
            if (ksave == 0 && vquad >= ZERO) goto LINCOB_530;
//
//     Calculate the next value of the objective function. The difference
//       between the actual new value of F and the value predicted by the
//       model is recorded in DIFF.
//
            LINCOB_220:

            ++nf;
            if (nf > maxfun)
            {
                --nf;
                if (iprint > 0) PRINT(logger, LINCOB_230);
                status = Status.MAXFUN_Reached;
                goto LINCOB_600;
            }
            double xdiff = ZERO;
            for (int i = 1; i <= n; ++i)
            {
                xnew[i] = xopt[i] + step[i];
                x[i] = xbase[i] + xnew[i];
                xdiff += Math.Pow(x[i] - xsav[i], 2.0);
            }
            xdiff = Math.Sqrt(xdiff);
            if (ksave == -1) xdiff = rho;
            if (xdiff <= TENTH * rho || xdiff >= delta + delta)
            {
                ifeas = 0;
                if (iprint > 0) PRINT(logger, LINCOB_250);
                status = Status.X_RoundingErrorsPreventUpdate;
                goto LINCOB_600;
            }
            if (ksave <= 0) ifeas = 1;
            f = ifeas;
            calfun(n, x, ref f);
            if (iprint == 3)
                PRINT(logger, LINCOB_260, nf, f, FORMAT("  ", "15:E6", x, 1, n));
            if (ksave == -1) goto LINCOB_600;
            double diff = f - fopt - vquad;
//
//     If X is feasible, then set DFFALT to the difference between the new
//       value of F and the value predicted by the alternative model.
//
            double dffalt = ZERO;
            if (ifeas == 1 && itest < 3)
            {
                for (int k = 1; k <= npt; ++k)
                {
                    pqw[k] = ZERO;
                    w[k] = fval[k] - fval[kopt];
                }
                for (int j = 1; j <= nptm; ++j)
                {
                    double sum = ZERO;
                    for (int i = 1; i <= npt; ++i)
                        sum += w[i] * zmat[i, j];
                    if (j < idz) sum = -sum;
                    for (int k = 1; k <= npt; ++k)
                        pqw[k] = pqw[k] + sum * zmat[k, j];
                }
                double vqalt = ZERO;
                for (int k = 1; k <= npt; ++k)
                {
                    double sum = ZERO;
                    for (int j = 1; j <= n; ++j)
                        sum += bmat[k, j] * step[j];
                    vqalt = vqalt + sum * w[k];
                    vqalt += pqw[k] * sp[npt + k] * (HALF * sp[npt + k] + sp[k]);
                }
                dffalt = f - fopt - vqalt;
            }
            if (itest == 3)
            {
                dffalt = diff;
                itest = 0;
            }
//
//     Pick the next value of DELTA after a trust region step.
//
            double ratio = ZERO;
            if (ksave == 0)
            {
                ratio = (f - fopt) / vquad;
                if (ratio <= TENTH)
                {
                    delta *= HALF;
                }
                else if (ratio <= 0.7)
                {
                    delta = Math.Max(HALF * delta, snorm);
                }
                else
                {
                    double temp = Math.Sqrt(2.0) * delta;
                    delta = Math.Max(HALF * delta, snorm + snorm);
                    delta = Math.Min(delta, temp);
                }
                if (delta <= 1.4 * rho) delta = rho;
            }
//
//     Update BMAT, ZMAT and IDZ, so that the KNEW-th interpolation point
//       can be moved. If STEP is a trust region step, then KNEW is zero at
//       present, but a positive value is picked by subroutine UPDATE.
//
            UPDATE(n, npt, xpt, bmat, zmat, idz, sp, step, kopt, ref knew);
            if (knew == 0)
            {
                if (iprint > 0) PRINT(logger, LINCOB_320);
                status = Status.UpdatingFormulaDenominatorZero;
                goto LINCOB_600;
            }
//
//     If ITEST is increased to 3, then the next quadratic model is the
//       one whose second derivative matrix is least subject to the new
//       interpolation conditions. Otherwise the new model is constructed
//       by the symmetric Broyden method in the usual way.
//
            if (ifeas == 1)
            {
                ++itest;
                if (Math.Abs(dffalt) >= TENTH * Math.Abs(diff)) itest = 0;
            }
//
//     Update the second derivatives of the model by the symmetric Broyden
//       method, using PQW for the second derivative parameters of the new
//       KNEW-th Lagrange function. The contribution from the old parameter
//       PQ(KNEW) is included in the second derivative matrix HQ. W is used
//       later for the gradient of the new KNEW-th Lagrange function.       
//
            if (itest < 3)
            {
                for (int k = 1; k <= npt; ++k)
                    pqw[k] = ZERO;
                for (int j = 1; j <= nptm; ++j)
                {
                    double temp = zmat[knew, j];
                    if (temp != ZERO)
                    {
                        if (j < idz) temp = -temp;
                        for (int k = 1; k <= npt; ++k)
                            pqw[k] += temp * zmat[k, j];
                    }
                }
                for (int ih = 0, i = 1; i <= n; ++i)
                {
                    w[i] = bmat[knew, i];
                    double temp = pq[knew] * xpt[knew, i];
                    for (int j = 1; j <= i; ++j)
                    {
                        ++ih;
                        hq[ih] += temp * xpt[knew, j];
                    }
                }
                pq[knew] = ZERO;
                for (int k = 1; k <= npt; ++k)
                    pq[k] += diff * pqw[k];
            }
//
//     Include the new interpolation point with the corresponding updates of
//       SP. Also make the changes of the symmetric Broyden method to GOPT at
//       the old XOPT if ITEST is less than 3.
//
            fval[knew] = f;
            sp[knew] = sp[kopt] + sp[npt + kopt];
            double ssq = ZERO;
            for (int i = 1; i <= n; ++i)
            {
                xpt[knew, i] = xnew[i];
                ssq += step[i] * step[i];
            }
            sp[npt + knew] = sp[npt + kopt] + ssq;
            if (itest < 3)
            {
                for (int k = 1; k <= npt; ++k)
                {
                    double temp = pqw[k] * sp[k];
                    for (int i = 1; i <= n; ++i)
                        w[i] += temp * xpt[k, i];
                }
                for (int i = 1; i <= n; ++i)
                    gopt[i] += +diff * w[i];
            }
//
//     Update FOPT, XSAV, XOPT, KOPT, RESCON and SP if the new F is the
//       least calculated value so far with a feasible vector of variables.
//
            if (f < fopt && ifeas == 1)
            {
                fopt = f;
                for (int j = 1; j <= n; ++j)
                {
                    xsav[j] = x[j];
                    xopt[j] = xnew[j];
                }
                kopt = knew;
                snorm = Math.Sqrt(ssq);
                for (int j = 1; j <= m; ++j)
                {
                    if (rescon[j] >= delta + snorm)
                    {
                        rescon[j] = snorm - rescon[j];
                    }
                    else
                    {
                        rescon[j] += +snorm;
                        if (rescon[j] + delta > ZERO)
                        {
                            double temp = b[j];
                            for (int I = 1; I <= n; ++I)
                                temp -= xopt[I] * amat[I, j];
                            temp = Math.Max(temp, ZERO);
                            if (temp >= delta) temp = -temp;
                            rescon[j] = temp;
                        }
                    }
                }
                for (int k = 1; k <= npt; ++k)
                    sp[k] = sp[k] + sp[npt + k];
//
//     Also revise GOPT when symmetric Broyden updating is applied.
//
                if (itest < 3)
                {
                    for (int ih = 0, j = 1; j <= n; ++j)
                    {
                        for (int i = 1; i <= j; ++i)
                        {
                            ++ih;
                            if (i < j) gopt[j] += hq[ih] * step[i];
                            gopt[i] += hq[ih] * step[j];
                        }
                    }
                    for (int k = 1; k <= npt; ++k)
                    {
                        double temp = pq[k] * sp[npt + k];
                        for (int i = 1; i <= n; ++i)
                            gopt[i] += temp * xpt[k, i];
                    }
                }
            }
//
//     Replace the current model by the least Frobenius norm interpolant if
//       this interpolant gives substantial reductions in the predictions
//       of values of F at feasible points.
//
            if (itest == 3)
            {
                for (int k = 1; k <= npt; ++k)
                {
                    pq[k] = ZERO;
                    w[k] = fval[k] - fval[kopt];
                }
                for (int j = 1; j <= nptm; ++j)
                {
                    double sum = ZERO;
                    for (int i = 1; i <= npt; ++i)
                        sum += w[i] * zmat[i, j];
                    if (j < idz) sum = -sum;
                    for (int k = 1; k <= npt; ++k)
                        pq[k] = pq[k] + sum * zmat[k, j];
                }
                for (int j = 1; j <= n; ++j)
                {
                    gopt[j] = ZERO;
                    for (int i = 1; i <= npt; ++i)
                        gopt[j] += w[i] * bmat[i, j];
                }
                for (int k = 1; k <= npt; ++k)
                {
                    double temp = pq[k] * sp[k];
                    for (int i = 1; i <= n; ++i)
                        gopt[i] += temp * xpt[k, i];
                }
                for (int ih = 1; ih <= nh; ++ih)
                    hq[ih] = ZERO;
            }
//
//     If a trust region step has provided a sufficient decrease in F, then
//       branch for another trust region calculation. Every iteration that
//       takes a model step is followed by an attempt to take a trust region
//       step.
//
            knew = 0;
            if (ksave > 0) goto LINCOB_20;
            if (ratio >= TENTH) goto LINCOB_20;
//
//     Alternatively, find out if the interpolation points are close enough
//       to the best point so far.
//
            LINCOB_530:

            double distsq = Math.Max(delta * delta, 4.0 * rho * rho);
            for (int k = 1; k <= npt; ++k)
            {
                double sum = ZERO;
                for (int j = 1; j <= n; ++j)
                    sum += Math.Pow(xpt[k, j] - xopt[j], 2.0);
                if (sum > distsq)
                {
                    knew = k;
                    distsq = sum;
                }
            }
//
//     If KNEW is positive, then branch back for the next iteration, which
//       will generate a "model step". Otherwise, if the current iteration
//       has reduced F, or if DELTA was above its lower bound when the last
//       trust region step was calculated, then try a "trust region" step
//       instead.
//
            if (knew > 0) goto LINCOB_20;
            knew = 0;
            if (fopt < fsave) goto LINCOB_20;
            if (delsav > rho) goto LINCOB_20;
//
//     The calculations with the current value of RHO are complete.
//       Pick the next value of RHO.
//
            LINCOB_560:

            if (rho > rhoend)
            {
                delta = HALF * rho;
                if (rho > 250.0 * rhoend)
                {
                    rho *= TENTH;
                }
                else if (rho <= 16.0 * rhoend)
                {
                    rho = rhoend;
                }
                else
                {
                    rho = Math.Sqrt(rho * rhoend);
                }
                delta = Math.Max(delta, rho);
                if (iprint >= 2)
                {
                    if (iprint >= 3) PRINT(logger, LINCOB_570);
                    PRINT(logger, LINCOB_580, rho, nf);
                    PRINT(logger, LINCOB_590, fopt, FORMAT("  ", "15:E6", xbase.Zip(xopt, (xb, xo) => xb + xo), 1, n));
                }
                goto LINCOB_10;
            }
//
//     Return from the calculation, after branching to label 220 for another
//       Newton-Raphson step if it has not been tried before.
//
            if (ksave == -1) goto LINCOB_220;

            LINCOB_600:

            if (fopt <= f || ifeas == 0)
            {
                for (int i = 1; i <= n; ++i)
                    x[i] = xsav[i];
                f = fopt;
            }
            if (iprint >= 1)
            {
                PRINT(logger, LINCOB_620, nf);
                PRINT(logger, LINCOB_590, f, FORMAT("  ", "15:E6", x, 1, n));
            }

            return status.GetValueOrDefault(Status.Normal);
        }

        private static double GETACT(int n, int m, double[,] amat, ref int nact, int[] iact, double[,] qfac,
            double[] rfac, double snorm, double[] resnew, double[] resact, double[] g, double[] dw)
        {
            double[] vlam = new double[1 + n];
            double[] w = new double[1 + n];
//
//     N, M, AMAT, B, NACT, IACT, QFAC and RFAC are the same as the terms
//       with these names in SUBROUTINE LINCOB. The current values must be
//       set on entry. NACT, IACT, QFAC and RFAC are kept up to date when
//       GETACT changes the current active set.
//     SNORM, RESNEW, RESACT, G and DW are the same as the terms with these
//       names in SUBROUTINE TRSTEP. The elements of RESNEW and RESACT are
//       also kept up to date.
//     VLAM and W are used for working space, the vector VLAM being reserved
//       for the Lagrange multipliers of the calculation. Their lengths must
//       be at least N.
//     The main purpose of GETACT is to pick the current active set. It is
//       defined by the property that the projection of -G into the space
//       orthogonal to the active constraint normals is as large as possible,
//       subject to this projected steepest descent direction moving no closer
//       to the boundary of every constraint whose current residual is at most
//       0.2*SNORM. On return, the settings in NACT, IACT, QFAC and RFAC are
//       all appropriate to this choice of active set.
//     Occasionally this projected direction is zero, and then the final value
//       of W(1) is set to zero. Otherwise, the direction itself is returned
//       in DW, and W(1) is set to the square of the length of the direction.
//
//     Set some constants and a temporary VLAM.
//
            double violmx = ZERO;
            double tdel = 0.2 * snorm;
            double ddsav = ZERO;
            for (int i = 1; i <= n; ++i)
            {
                ddsav += g[i] * g[i];
                vlam[i] = ZERO;
            }
            ddsav *= 2.0;
//
//     Set the initial QFAC to the identity matrix in the case NACT=0.
//
            if (nact == 0)
            {
                for (int i = 1; i <= n; ++i)
                {
                    for (int j = 1; j <= n; ++j)
                        qfac[i, j] = ZERO;
                    qfac[i, i] = ONE;
                }
                goto GETACT_100;
            }
//
//     Remove any constraints from the initial active set whose residuals
//       exceed TDEL.
//
            int iflag = 1;
            int ic = nact;

            GETACT_40:

            if (resact[ic] > tdel) goto GETACT_800;

            GETACT_50:

            --ic;
            if (ic > 0) goto GETACT_40;
//
//     Remove any constraints from the initial active set whose Lagrange
//       multipliers are nonnegative, and set the surviving multipliers.
//
            iflag = 2;

            GETACT_60:

            if (nact == 0) goto GETACT_100;
            ic = nact;

            GETACT_70:

            double temp = ZERO;
            for (int i = 1; i <= n; ++i)
                temp += qfac[i, ic] * g[i];
            int idiag = (ic * ic + ic) / 2;
            if (ic < nact)
            {
                int jw = idiag + ic;
                for (int j = ic + 1; j <= nact; ++j)
                {
                    temp -= rfac[jw] * vlam[j];
                    jw += j;
                }
            }
            if (temp >= ZERO) goto GETACT_800;
            vlam[ic] = temp / rfac[idiag];
            --ic;
            if (ic > 0) goto GETACT_70;
//
//     Set the new search direction D. Terminate if the 2-norm of D is zero
//       or does not decrease, or if NACT=N holds. The situation NACT=N
//       occurs for sufficiently large SNORM if the origin is in the convex
//       hull of the constraint gradients.
//
            GETACT_100:

            if (nact == n) goto GETACT_290;
            for (int j = nact + 1; j <= n; ++j)
            {
                w[j] = ZERO;
                for (int i = 1; i <= n; ++i)
                    w[j] = w[j] + qfac[i, j] * g[i];
            }
            double dd = ZERO;
            for (int i = 1; i <= n; ++i)
            {
                dw[i] = ZERO;
                for (int j = nact + 1; j <= n; ++j)
                    dw[i] -= w[j] * qfac[i, j];
                dd += dw[i] * dw[i];
            }
            if (dd >= ddsav) goto GETACT_290;
            if (dd == ZERO) goto GETACT_300;
            ddsav = dd;
            double dnorm = Math.Sqrt(dd);
//
//     Pick the next integer L or terminate, a positive value of L being
//       the index of the most violated constraint. The purpose of CTOL
//       below is to estimate whether a positive value of VIOLMX may be
//       due to computer rounding errors.
//
            int l = 0;
            violmx = ZERO;
            double ctol = ZERO;
            if (m > 0)
            {
                double test = dnorm / snorm;
                for (int j = 1; j <= m; ++j)
                {
                    if (resnew[j] > ZERO && resnew[j] <= tdel)
                    {
                        double sum = ZERO;
                        for (int i = 1; i <= n; ++i)
                            sum += amat[i, j] * dw[i];
                        if (sum > test * resnew[j])
                        {
                            if (sum > violmx)
                            {
                                l = j;
                                violmx = sum;
                            }
                        }
                    }
                }
                temp = 0.01 * dnorm;
                if (violmx > ZERO && violmx < temp)
                {
                    if (nact > 0)
                    {
                        for (int k = 1; k <= nact; ++k)
                        {
                            int j = iact[k];
                            double sum = ZERO;
                            for (int i = 1; i <= n; ++i)
                                sum += dw[i] * amat[i, j];
                            ctol = Math.Max(ctol, Math.Abs(sum));
                        }
                    }
                }
            }
            w[1] = ONE;
            if (l == 0) goto GETACT_300;
            if (violmx <= 10.0 * ctol) goto GETACT_300;
//
//     Apply Givens rotations to the last (N-NACT) columns of QFAC so that
//       the first (NACT+1) columns of QFAC are the ones required for the
//       addition of the L-th constraint, and add the appropriate column
//       to RFAC.
//
            int nactp = nact + 1;
            idiag = (nactp * nactp - nactp) / 2;
            double rdiag = ZERO;
            for (int j = n; j >= 1; --j)
            {
                double sprod = ZERO;
                for (int i = 1; i <= n; ++i)
                    sprod = sprod + qfac[i, j] * amat[i, l];
                if (j <= nact)
                {
                    rfac[idiag + j] = sprod;
                }
                else
                {
                    if (Math.Abs(rdiag) <= 1.0E-20 * Math.Abs(sprod))
                    {
                        rdiag = sprod;
                    }
                    else
                    {
                        temp = Math.Sqrt(sprod * sprod + rdiag * rdiag);
                        double cosv = sprod / temp;
                        double sinv = rdiag / temp;
                        rdiag = temp;
                        for (int i = 1; i <= n; ++i)
                        {
                            temp = cosv * qfac[i, j] + sinv * qfac[i, j + 1];
                            qfac[i, j + 1] = -sinv * qfac[i, j] + cosv * qfac[i, j + 1];
                            qfac[i, j] = temp;
                        }
                    }
                }
            }

            if (rdiag < ZERO)
            {
                for (int i = 1; i <= n; ++i)
                    qfac[i, nactp] = -qfac[i, nactp];
            }
            rfac[idiag + nactp] = Math.Abs(rdiag);
            nact = nactp;
            iact[nact] = l;
            resact[nact] = resnew[l];
            vlam[nact] = ZERO;
            resnew[l] = ZERO;
//
//     Set the components of the vector VMU in W.
//
            GETACT_220:

            w[nact] = ONE / Math.Pow(rfac[(nact * nact + nact) / 2], 2.0);
            if (nact > 1)
            {
                for (int i = nact - 1; i >= 1; --i)
                {
                    idiag = (i * i + i) / 2;
                    int jw = idiag + i;
                    double sum = ZERO;
                    for (int j = i + 1; j <= nact; ++j)
                    {
                        sum -= rfac[jw] * w[j];
                        jw += +j;
                    }
                    w[i] = sum / rfac[idiag];
                }
            }
//
//     Calculate the multiple of VMU to subtract from VLAM, and update VLAM.
//
            double vmult = violmx;
            ic = 0;
            {
                int j = 1;
                while (j < nact)
                {
                    if (vlam[j] >= vmult * w[j])
                    {
                        ic = j;
                        vmult = vlam[j] / w[j];
                    }
                    ++j;
                }
            }
            for (int j = 1; j <= nact; ++j)
                vlam[j] = vlam[j] - vmult * w[j];
            if (ic > 0) vlam[ic] = ZERO;
            violmx = Math.Max(violmx - vmult, ZERO);
            if (ic == 0) violmx = ZERO;
//
//     Reduce the active set if necessary, so that all components of the
//       new VLAM are negative, with resetting of the residuals of the
//       constraints that become inactive.
//
            iflag = 3;
            ic = nact;

            GETACT_270:

            if (vlam[ic] < ZERO) goto GETACT_280;
            resnew[iact[ic]] = Math.Max(resact[ic], TINY);
            goto GETACT_800;

            GETACT_280:

            --ic;
            if (ic > 0) goto GETACT_270;
//
//     Calculate the next VMU if VIOLMX is positive. Return if NACT=N holds,
//       as then the active constraints imply D=0. Otherwise, go to label
//       100, to calculate the new D and to test for termination.
//
            if (violmx > ZERO) goto GETACT_220;
            if (nact < n) goto GETACT_100;

            GETACT_290:

            dd = ZERO;

            GETACT_300:

            return dd;
//
//     These instructions rearrange the active constraints so that the new
//       value of IACT(NACT) is the old value of IACT(IC). A sequence of
//       Givens rotations is applied to the current QFAC and RFAC. Then NACT
//       is reduced by one.
//
            GETACT_800:

            resnew[iact[ic]] = Math.Max(resact[ic], TINY);
            int jc = ic;
            while (jc < nact)
            {
                int jcp = jc + 1;
                idiag = jc * jcp / 2;
                int jw = idiag + jcp;
                temp = Math.Sqrt(rfac[jw - 1] * rfac[jw - 1] + rfac[jw] * rfac[jw]);
                double cval = rfac[jw] / temp;
                double sval = rfac[jw - 1] / temp;
                rfac[jw - 1] = sval * rfac[idiag];
                rfac[jw] = cval * rfac[idiag];
                rfac[idiag] = temp;
                if (jcp < nact)
                {
                    for (int j = jcp + 1; j <= nact; ++j)
                    {
                        temp = sval * rfac[jw + jc] + cval * rfac[jw + jcp];
                        rfac[jw + jcp] = cval * rfac[jw + jc] - sval * rfac[jw + jcp];
                        rfac[jw + jc] = temp;
                        jw += j;
                    }
                }
                int jdiag = idiag - jc;
                for (int i = 1; i <= n; ++i)
                {
                    if (i < jc)
                    {
                        temp = rfac[idiag + i];
                        rfac[idiag + i] = rfac[jdiag + i];
                        rfac[jdiag + i] = temp;
                    }
                    temp = sval * qfac[i, jc] + cval * qfac[i, jcp];
                    qfac[i, jcp] = cval * qfac[i, jc] - sval * qfac[i, jcp];
                    qfac[i, jc] = temp;
                }
                iact[jc] = iact[jcp];
                resact[jc] = resact[jcp];
                vlam[jc] = vlam[jcp];
                jc = jcp;
            }
            --nact;
            switch (iflag)
            {
                case 1:
                    goto GETACT_50;
                case 2:
                    goto GETACT_60;
                case 3:
                    goto GETACT_280;
                default:
                    throw new InvalidOperationException("Invalid IFLAG value");
            }
        }

        private static void PRELIM(LincoaCalfunDelegate calfun, int n, int npt, int m, double[,] amat, double[] b, double[] x,
            double rhobeg, int iprint, double[] xbase, double[,] xpt, double[] fval, double[] xsav, double[] xopt,
            double[] gopt, out int kopt, double[] hq, double[] pq, double[,] bmat, double[,] zmat, out int idz, int ndim,
            double[] sp, double[] rescon, TextWriter logger)
        {
            double[] step = new double[1 + n];
            double[] w = new double[1 + npt + n];
//
//     The arguments N, NPT, M, AMAT, B, X, RHOBEG, IPRINT, XBASE, XPT, FVAL,
//       XSAV, XOPT, GOPT, HQ, PQ, BMAT, ZMAT, NDIM, SP and RESCON are the
//       same as the corresponding arguments in SUBROUTINE LINCOB.
//     KOPT is set to the integer such that XPT(KOPT,.) is the initial trust
//       region centre.
//     IDZ is going to be set to one, so that every element of Diag(DZ) is
//       one in the product ZMAT times Diag(DZ) times ZMAT^T, which is the
//       factorization of the leading NPT by NPT submatrix of H.
//     STEP, PQW and W are used for working space, the arrays STEP and PQW
//       being taken from LINCOB. The length of W must be at least N+NPT.
//
//     SUBROUTINE PRELIM provides the elements of XBASE, XPT, BMAT and ZMAT
//       for the first iteration, an important feature being that, if any of
//       of the columns of XPT is an infeasible point, then the largest of
//       the constraint violations there is at least 0.2*RHOBEG. It also sets
//       the initial elements of FVAL, XOPT, GOPT, HQ, PQ, SP and RESCON.
//
//     Set some constants.
//
            int nptm = npt - n - 1;
            double rhosq = rhobeg * rhobeg;
            double recip = ONE / rhosq;
            double reciq = Math.Sqrt(HALF) / rhosq;
            double test = 0.2 * rhobeg;
            kopt = 0;
            idz = 1;
            const int kbase = 1;
//
//     Set the initial elements of XPT, BMAT, SP and ZMAT to zero. 
//
            for (int j = 1; j <= n; ++j)
            {
                xbase[j] = x[j];
                for (int k = 1; k <= npt; ++k)
                    xpt[k, j] = ZERO;
                for (int i = 1; i <= ndim; ++i)
                    bmat[i, j] = ZERO;
            }
            for (int k = 1; k <= npt; ++k)
            {
                sp[k] = ZERO;
                for (int j = 1; j <= npt - n - 1; ++j)
                    zmat[k, j] = ZERO;
            }
//
//     Set the nonzero coordinates of XPT(K,.), K=1,2,...,min[2*N+1,NPT],
//       but they may be altered later to make a constraint violation
//       sufficiently large. The initial nonzero elements of BMAT and of
//       the first min[N,NPT-N-1] columns of ZMAT are set also.
//
            for (int j = 1; j <= n; ++j)
            {
                xpt[j + 1, j] = rhobeg;
                if (j < npt - n)
                {
                    int jp = n + j + 1;
                    xpt[jp, j] = -rhobeg;
                    bmat[j + 1, j] = HALF / rhobeg;
                    bmat[jp, j] = -HALF / rhobeg;
                    zmat[1, j] = -reciq - reciq;
                    zmat[j + 1, j] = reciq;
                    zmat[jp, j] = reciq;
                }
                else
                {
                    bmat[1, j] = -ONE / rhobeg;
                    bmat[j + 1, j] = ONE / rhobeg;
                    bmat[npt + j, j] = -HALF * rhosq;
                }
            }
//
//     Set the remaining initial nonzero elements of XPT and ZMAT when the
//       number of interpolation points exceeds 2*N+1.
//
            if (npt > 2 * n + 1)
            {
                for (int k = n + 1; k <= npt - n - 1; ++k)
                {
                    int itemp = (k - 1) / n;
                    int ipt = k - itemp * n;
                    int jpt = ipt + itemp;
                    if (jpt > n) jpt -= n;
                    xpt[n + k + 1, ipt] = rhobeg;
                    xpt[n + k + 1, jpt] = rhobeg;
                    zmat[1, k] = recip;
                    zmat[ipt + 1, k] = -recip;
                    zmat[jpt + 1, k] = -recip;
                    zmat[n + k + 1, k] = recip;
                }
            }
//
//     Update the constraint right hand sides to allow for the shift XBASE.
//
            if (m > 0)
            {
                for (int j = 1; j <= m; ++j)
                {
                    double temp = ZERO;
                    for (int i = 1; i <= n; ++i)
                        temp += amat[i, j] * xbase[i];
                    b[j] -= temp;
                }
            }
//
//     Go through the initial points, shifting every infeasible point if
//       necessary so that its constraint violation is at least 0.2*RHOBEG.
//
            for (int nf = 1; nf <= npt; ++nf)
            {
                double feas = ONE;
                double bigv = ZERO;
                int jsav = 0;
                {
                    int j = 0;

                    PRELIM_80:

                    ++j;
                    if (j <= m && nf >= 2)
                    {
                        double resid = -b[j];
                        for (int i = 1; i <= n; ++i)
                            resid = resid + xpt[nf, i] * amat[i, j];
                        if (resid <= bigv) goto PRELIM_80;
                        bigv = resid;
                        jsav = j;
                        if (resid <= test)
                        {
                            feas = -ONE;
                            goto PRELIM_80;
                        }
                        feas = ZERO;
                    }
                }
                if (feas < ZERO)
                {
                    for (int i = 1; i <= n; ++i)
                        step[i] = xpt[nf, i] + (test - bigv) * amat[i, jsav];
                    for (int k = 1; k <= npt; ++k)
                    {
                        sp[npt + k] = ZERO;
                        for (int j = 1; j <= n; ++j)
                            sp[npt + k] += xpt[k, j] * step[j];
                    }
                    UPDATE(n, npt, xpt, bmat, zmat, idz, sp, step, kbase, ref nf);
                    for (int i = 1; i <= n; ++i)
                        xpt[nf, i] = step[i];
                }
//
//     Calculate the objective function at the current interpolation point,
//       and set KOPT to the index of the first trust region centre.
//
                for (int j = 1; j <= n; ++j)
                    x[j] = xbase[j] + xpt[nf, j];
                double f = feas;
                calfun(n, x, ref f);
                if (iprint == 3)
                {
                    PRINT(logger, PRELIM_140, nf, f, FORMAT("  ", "15:E6", x, 1, n));
                }
                if (nf == 1)
                {
                    kopt = 1;
                }
                else if (f < fval[kopt] && feas > ZERO)
                {
                    kopt = nf;
                }
                fval[nf] = f;
            }
//
//     Set PQ for the first quadratic model.
//
            for (int j = 1; j <= nptm; ++j)
            {
                w[j] = ZERO;
                for (int k = 1; k <= npt; ++k)
                    w[j] += zmat[k, j] * fval[k];
            }
            for (int k = 1; k <= npt; ++k)
            {
                pq[k] = ZERO;
                for (int j = 1; j <= nptm; ++j)
                    pq[k] += zmat[k, j] * w[j];
            }
//
//     Set XOPT, SP, GOPT and HQ for the first quadratic model.
//
            for (int j = 1; j <= n; ++j)
            {
                xopt[j] = xpt[kopt, j];
                xsav[j] = xbase[j] + xopt[j];
                gopt[j] = ZERO;
            }
            for (int k = 1; k <= npt; ++k)
            {
                sp[k] = ZERO;
                for (int j = 1; j <= n; ++j)
                    sp[k] += xpt[k, j] * xopt[j];
                double temp = pq[k] * sp[k];
                for (int j = 1; j <= n; ++j)
                    gopt[j] += fval[k] * bmat[k, j] + temp * xpt[k, j];
            }
            for (int i = 1; i <= (n * n + n) / 2; ++i)
                hq[i] = ZERO;
//
//     Set the initial elements of RESCON.
//
            for (int j = 1; j <= m; ++j)
            {
                double temp = b[j];
                for (int i = 1; i <= n; ++i)
                    temp -= xopt[i] * amat[i, j];
                temp = Math.Max(temp, ZERO);
                if (temp >= rhobeg) temp = -temp;
                rescon[j] = temp;
            }
        }

        private static void QMSTEP(int n, int npt, int m, double[,] amat, double[,] xpt, double[] xopt, int nact,
            int[] iact, double[] rescon, double[,] qfac, int kopt, int knew, double del, double[] step, double[] gl,
            double[] pqw, out int ifeas)
        {
            double[] rstat = new double[1 + m];
            double[] w = new double[1 + n];
//
//     N, NPT, M, AMAT, B, XPT, XOPT, NACT, IACT, RESCON, QFAC, KOPT are the
//       same as the terms with these names in SUBROUTINE LINCOB.
//     KNEW is the index of the interpolation point that is going to be moved.
//     DEL is the current restriction on the length of STEP, which is never
//       greater than the current trust region radius DELTA.
//     STEP will be set to the required step from XOPT to the new point.
//     GL must be set on entry to the gradient of LFUNC at XBASE, where LFUNC
//       is the KNEW-th Lagrange function. It is used also for some other
//       gradients of LFUNC.
//     PQW provides the second derivative parameters of LFUNC.
//     RSTAT and W are used for working space. Their lengths must be at least
//       M and N, respectively. RSTAT(J) is set to -1.0, 0.0, or 1.0 if the
//       J-th constraint is irrelevant, active, or both inactive and relevant,
//       respectively.
//     IFEAS will be set to 0 or 1 if XOPT+STEP is infeasible or feasible.
//
//     STEP is chosen to provide a relatively large value of the modulus of
//       LFUNC(XOPT+STEP), subject to ||STEP|| <= DEL. A projected STEP is
//       calculated too, within the trust region, that does not alter the
//       residuals of the active constraints. The projected step is preferred
//       if its value of | LFUNC(XOPT+STEP) | is at least one fifth of the
//       original one, but the greatest violation of a linear constraint must
//       be at least 0.2*DEL, in order to keep the interpolation points apart.
//       The remedy when the maximum constraint violation is too small is to
//       restore the original step, which is perturbed if necessary so that
//       its maximum constraint violation becomes 0.2*DEL.
//
//     Set some constants.
//
            double test = 0.2 * del;
//
//     Replace GL by the gradient of LFUNC at the trust region centre, and
//       set the elements of RSTAT.
//
            for (int k = 1; k <= npt; ++k)
            {
                double temp = ZERO;
                for (int j = 1; j <= n; ++j)
                    temp += xpt[k, j] * xopt[j];
                temp *= pqw[k];
                for (int i = 1; i <= n; ++i)
                    gl[i] = gl[i] + temp * xpt[k, i];
            }
            if (m > 0)
            {
                for (int j = 1; j <= m; ++j)
                {
                    rstat[j] = ONE;
                    if (Math.Abs(rescon[j]) >= del) rstat[j] = -ONE;
                }
                for (int k = 1; k <= nact; ++k)
                    rstat[iact[k]] = ZERO;
            }
//
//     Find the greatest modulus of LFUNC on a line through XOPT and
//       another interpolation point within the trust region.
//
            int ksav = 0;
            double stpsav = ZERO;
            double vbig = ZERO;
            for (int k = 1; k <= npt; ++k)
            {
                if (k == kopt) continue;
                double ss = ZERO;
                double sp = ZERO;
                for (int i = 1; i <= n; ++i)
                {
                    double temp = xpt[k, i] - xopt[i];
                    ss += temp * temp;
                    sp += gl[i] * temp;
                }
                double stp = -del / Math.Sqrt(ss);
                double vlag;
                if (k == knew)
                {
                    if (sp * (sp - ONE) < ZERO) stp = -stp;
                    vlag = Math.Abs(stp * sp) + stp * stp * Math.Abs(sp - ONE);
                }
                else
                {
                    vlag = Math.Abs(stp * (ONE - stp) * sp);
                }
                if (vlag > vbig)
                {
                    ksav = k;
                    stpsav = stp;
                    vbig = vlag;
                }
            }
//
//     Set STEP to the move that gives the greatest modulus calculated above.
//       This move may be replaced by a steepest ascent step from XOPT.
//
            double gg = ZERO;
            for (int i = 1; i <= n; ++i)
            {
                gg += gl[i] * gl[i];
                step[i] = stpsav * (xpt[ksav, i] - xopt[i]);
            }
            double vgrad = del * Math.Sqrt(gg);
            if (vgrad <= TENTH * vbig) goto QMSTEP_220;
//
//     Make the replacement if it provides a larger value of VBIG.
//
            double ghg = ZERO;
            for (int k = 1; k <= npt; ++k)
            {
                double temp = ZERO;
                for (int j = 1; j <= n; ++j)
                    temp += xpt[k, j] * gl[j];
                ghg += pqw[k] * temp * temp;
            }
            double vnew = vgrad + Math.Abs(HALF * del * del * ghg / gg);
            if (vnew > vbig)
            {
                vbig = vnew;
                double stp = del / Math.Sqrt(gg);
                if (ghg < ZERO) stp = -stp;
                for (int i = 1; i <= n; ++i)
                    step[i] = stp * gl[i];
            }
            if (nact == 0 || nact == n) goto QMSTEP_220;
//
//     Overwrite GL by its projection. Then set VNEW to the greatest
//       value of |LFUNC| on the projected gradient from XOPT subject to
//       the trust region bound. If VNEW is sufficiently large, then STEP
//       may be changed to a move along the projected gradient.
//
            for (int k = nact + 1; k <= n; ++k)
            {
                w[k] = ZERO;
                for (int i = 1; i <= n; ++i)
                    w[k] += gl[i] * qfac[i, k];
            }
            gg = ZERO;
            for (int i = 1; i <= n; ++i)
            {
                gl[i] = ZERO;
                for (int k = nact + 1; k <= n; ++k)
                    gl[i] += qfac[i, k] * w[k];
                gg += gl[i] * gl[i];
            }
            vgrad = del * Math.Sqrt(gg);
            if (vgrad <= TENTH * vbig) goto QMSTEP_220;
            ghg = ZERO;
            for (int k = 1; k <= npt; ++k)
            {
                double temp = ZERO;
                for (int j = 1; j <= n; ++j)
                    temp += xpt[k, j] * gl[j];
                ghg += pqw[k] * temp * temp;
            }
            vnew = vgrad + Math.Abs(HALF * del * del * ghg / gg);
//
//     Set W to the possible move along the projected gradient.
//
            double ww = ZERO;
            {
                double stp = del / Math.Sqrt(gg);
                if (ghg < ZERO) stp = -stp;
                for (int i = 1; i <= n; ++i)
                {
                    w[i] = stp * gl[i];
                    ww += w[i] * w[i];
                }
            }
//
//     Set STEP to W if W gives a sufficiently large value of the modulus
//       of the Lagrange function, and if W either preserves feasibility
//       or gives a constraint violation of at least 0.2*DEL. The purpose
//       of CTOL below is to provide a check on feasibility that includes
//       a tolerance for contributions from computer rounding errors.
//
            if (vnew / vbig >= 0.2)
            {
                ifeas = 1;
                double bigv = ZERO;
                int j = 0;

                QMSTEP_170:

                ++j;
                if (j <= m)
                {
                    if (rstat[j] == ONE)
                    {
                        double temp = -rescon[j];
                        for (int i = 1; i <= n; ++i)
                            temp += w[i] * amat[i, j];
                        bigv = Math.Max(bigv, temp);
                    }
                    if (bigv < test) goto QMSTEP_170;
                    ifeas = 0;
                }
                double ctol = ZERO;
                {
                    double temp = 0.01 * Math.Sqrt(ww);
                    if (bigv > ZERO && bigv < temp)
                    {
                        for (int k = 1; k <= nact; ++k)
                        {
                            j = iact[k];
                            double sum = ZERO;
                            for (int i = 1; i <= n; ++i)
                                sum = sum + w[i] * amat[i, j];
                            ctol = Math.Max(ctol, Math.Abs(sum));
                        }
                    }
                }
                if (bigv <= 10.0 * ctol || bigv >= test)
                {
                    for (int i = 1; i <= n; ++i)
                        step[i] = w[i];
                    return;
                }
            }
//
//     Calculate the greatest constraint violation at XOPT+STEP with STEP at
//       its original value. Modify STEP if this violation is unacceptable.
//
            QMSTEP_220:

            ifeas = 1;
            int jsav = 0;
            double resmax = ZERO;
            {
                int j = 0;
                double bigv = ZERO;

                QMSTEP_230:

                ++j;
                if (j <= m)
                {
                    if (rstat[j] < ZERO) goto QMSTEP_230;
                    double temp = -rescon[j];
                    for (int i = 1; i <= n; ++i)
                        temp += step[i] * amat[i, j];
                    resmax = Math.Max(resmax, temp);
                    if (temp < test)
                    {
                        if (temp <= bigv) goto QMSTEP_230;
                        bigv = temp;
                        jsav = j;
                        ifeas = -1;
                        goto QMSTEP_230;
                    }
                    ifeas = 0;
                }
                if (ifeas == -1)
                {
                    for (int i = 1; i <= n; ++i)
                        step[i] += (test - bigv) * amat[i, jsav];
                    ifeas = 0;
                }
            }
//
//     Return the calculated STEP and the value of IFEAS.
//
        }

        private static void TRSTEP(int n, int npt, int m, double[,] amat, double[,] xpt, double[] hq,
            double[] pq, ref int nact, int[] iact, double[] rescon, double[,] qfac, double[] rfac, ref double snorm,
            double[] step, double[] g)
        {
            double[] resnew = new double[1 + m];
            double[] resact = new double[1 + n];
            double[] d = new double[1 + n];
            double[] dw = new double[1 + n];
            double[] w = new double[1 + Math.Max(m, 2 * n)];
//
//     N, NPT, M, AMAT, B, XPT, HQ, PQ, NACT, IACT, RESCON, QFAC and RFAC
//       are the same as the terms with these names in LINCOB. If RESCON(J)
//       is negative, then |RESCON(J)| must be no less than the trust region
//       radius, so that the J-th constraint can be ignored.
//     SNORM is set to the trust region radius DELTA initially. On the
//       return, however, it is the length of the calculated STEP, which is
//       set to zero if the constraints do not allow a long enough step.
//     STEP is the total calculated step so far from the trust region centre,
//       its final value being given by the sequence of CG iterations, which
//       terminate if the trust region boundary is reached.
//     G must be set on entry to the gradient of the quadratic model at the
//       trust region centre. It is used as working space, however, and is
//       always the gradient of the model at the current STEP, except that
//       on return the value of G(1) is set to ONE instead of to ZERO if
//       and only if GETACT is called more than once.
//     RESNEW, RESACT, D, DW and W are used for working space. A negative
//       value of RESNEW(J) indicates that the J-th constraint does not
//       restrict the CG steps of the current trust region calculation, a
//       zero value of RESNEW(J) indicates that the J-th constraint is active,
//       and otherwise RESNEW(J) is set to the greater of TINY and the actual
//       residual of the J-th constraint for the current STEP. RESACT holds
//       the residuals of the active constraints, which may be positive.
//       D is the search direction of each line search. DW is either another
//       search direction or the change in gradient along D. The length of W
//       must be at least MAX[M,2*N].
//
//     Set some numbers for the conjugate gradient iterations.
//
            double snsq = snorm * snorm;
//
//     Set the initial elements of RESNEW, RESACT and STEP.
//
            if (m > 0)
            {
                for (int j = 1; j <= m; ++j)
                {
                    resnew[j] = rescon[j];
                    if (rescon[j] >= snorm)
                    {
                        resnew[j] = -ONE;
                    }
                    else if (rescon[j] >= ZERO)
                    {
                        resnew[j] = Math.Max(resnew[j], TINY);
                    }
                }
                if (nact > 0)
                {
                    for (int k = 1; k <= nact; ++k)
                    {
                        resact[k] = rescon[iact[k]];
                        resnew[iact[k]] = ZERO;
                    }
                }
            }
            for (int i = 1; i <= n; ++i)
                step[i] = ZERO;
            double ss = ZERO;
            double reduct = ZERO;
            int ncall = 0;
//
//     GETACT picks the active set for the current STEP. It also sets DW to
//       the vector closest to -G that is orthogonal to the normals of the
//       active constraints. DW is scaled to have length 0.2*SNORM, as then
//       a move of DW from STEP is allowed by the linear constraints.
//
            TRSTEP_40:

            ++ncall;
            double dsq = GETACT(n, m, amat, ref nact, iact, qfac, rfac, snorm, resnew, resact, g, dw);
            if (dsq == ZERO) goto TRSTEP_320;
            double scale = 0.2 * snorm / Math.Sqrt(dsq);
            for (int i = 1; i <= n; ++i)
                dw[i] *= scale;
//
//     If the modulus of the residual of an active constraint is substantial,
//       then set D to the shortest move from STEP to the boundaries of the
//       active constraints.
//
            double resmax = ZERO;
            if (nact > 0)
            {
                for (int k = 1; k <= nact; ++k)
                    resmax = Math.Max(resmax, resact[k]);
            }
            double gamma = ZERO;
            if (resmax > 1.0E-4 * snorm)
            {
                int ir = 0;
                for (int k = 1; k <= nact; ++k)
                {
                    double temp = resact[k];
                    if (k >= 2)
                    {
                        for (int i = 1; i <= k - 1; ++i)
                        {
                            ++ir;
                            temp -= rfac[ir] * w[i];
                        }
                    }
                    ++ir;
                    w[k] = temp / rfac[ir];
                }
                for (int i = 1; i <= n; ++i)
                {
                    d[i] = ZERO;
                    for (int k = 1; k <= nact; ++k)
                        d[i] += w[k] * qfac[i, k];
                }
//
//     The vector D that has just been calculated is also the shortest move
//       from STEP+DW to the boundaries of the active constraints. Set GAMMA
//       to the greatest steplength of this move that satisfies the trust
//       region bound.
//
                double rhs = snsq;
                double ds = ZERO;
                double dd = ZERO;
                for (int i = 1; i <= n; ++i)
                {
                    double sum = step[i] + dw[i];
                    rhs -= sum * sum;
                    ds += d[i] * sum;
                    dd += d[i] * d[i];
                }
                if (rhs > ZERO)
                {
                    double temp = Math.Sqrt(ds * ds + dd * rhs);
                    if (ds <= ZERO)
                    {
                        gamma = (temp - ds) / dd;
                    }
                    else
                    {
                        gamma = rhs / (temp + ds);
                    }
                }
//
//     Reduce the steplength GAMMA if necessary so that the move along D
//       also satisfies the linear constraints.
//
                {
                    int j = 0;

                    TRSTEP_110:

                    if (gamma > ZERO)
                    {
                        ++j;
                        if (resnew[j] > ZERO)
                        {
                            double ad = ZERO;
                            double adw = ZERO;
                            for (int i = 1; i <= n; ++i)
                            {
                                ad += amat[i, j] * d[i];
                                adw += amat[i, j] * dw[i];
                            }
                            if (ad > ZERO)
                            {
                                double temp = Math.Max((resnew[j] - adw) / ad, ZERO);
                                gamma = Math.Min(gamma, temp);
                            }
                        }
                        if (j < m) goto TRSTEP_110;
                    }
                }
                gamma = Math.Min(gamma, ONE);
            }
//
//     Set the next direction for seeking a reduction in the model function
//       subject to the trust region bound and the linear constraints.
//
            int icount;
            if (gamma <= ZERO)
            {
                for (int i = 1; i <= n; ++i)
                    d[i] = dw[i];
                icount = nact;
            }
            else
            {
                for (int i = 1; i <= n; ++i)
                    d[i] = dw[i] + gamma * d[i];
                icount = nact - 1;
            }
            double alpbd = ONE;
//
//     Set ALPHA to the steplength from STEP along D to the trust region
//       boundary. Return if the first derivative term of this step is
//       sufficiently small or if no further progress is possible.
//
            TRSTEP_150:

            ++icount;
            double alpha;
            double dg = ZERO;
            {
                double rhs = snsq - ss;
                if (rhs <= ZERO) goto TRSTEP_320;
                double ds = ZERO;
                double dd = ZERO;
                for (int I = 1; I <= n; ++I)
                {
                    dg += d[I] * g[I];
                    ds += d[I] * step[I];
                    dd += d[I] * d[I];
                }
                if (dg >= ZERO) goto TRSTEP_320;
                double temp = Math.Sqrt(rhs * dd + ds * ds);
                if (ds <= ZERO)
                {
                    alpha = (temp - ds) / dd;
                }
                else
                {
                    alpha = rhs / (temp + ds);
                }
                if (-alpha * dg <= CTEST * reduct) goto TRSTEP_320;
            }
//
//     Set DW to the change in gradient along D.
//
            int ih = 0;
            for (int j = 1; j <= n; ++j)
            {
                dw[j] = ZERO;
                for (int i = 1; i <= j; ++i)
                {
                    ++ih;
                    if (i < j) dw[j] += hq[ih] * d[i];
                    dw[i] += hq[ih] * d[j];
                }
            }
            for (int k = 1; k <= npt; ++k)
            {
                double temp = ZERO;
                for (int j = 1; j <= n; ++j)
                    temp += xpt[k, j] * d[j];
                temp *= pq[k];
                for (int i = 1; i <= n; ++i)
                    dw[i] += temp * xpt[k, i];
            }
//
//     Set DGD to the curvature of the model along D. Then reduce ALPHA if
//       necessary to the value that minimizes the model.
//
            double dgd = ZERO;
            for (int i = 1; i <= n; ++i)
                dgd += d[i] * dw[i];
            double alpht = alpha;
            if (dg + alpha * dgd > ZERO)
            {
                alpha = -dg / dgd;
            }
//
//     Make a further reduction in ALPHA if necessary to preserve feasibility,
//       and put some scalar products of D with constraint gradients in W.
//
            double alphm = alpha;
            int jsav = 0;
            if (m > 0)
            {
                for (int j = 1; j <= m; ++j)
                {
                    double ad = ZERO;
                    if (resnew[j] > ZERO)
                    {
                        for (int i = 1; i <= n; ++i)
                            ad += amat[i, j] * d[i];
                        if (alpha * ad > resnew[j])
                        {
                            alpha = resnew[j] / ad;
                            jsav = j;
                        }
                    }
                    w[j] = ad;
                }
            }
            alpha = Math.Max(alpha, alpbd);
            alpha = Math.Min(alpha, alphm);
            if (icount == nact) alpha = Math.Min(alpha, ONE);
//
//     Update STEP, G, RESNEW, RESACT and REDUCT.
//
            ss = ZERO;
            for (int i = 1; i <= n; ++i)
            {
                step[i] += alpha * d[i];
                ss += step[i] * step[i];
                g[i] += alpha * dw[i];
            }
            if (m > 0)
            {
                for (int j = 1; j <= m; ++j)
                {
                    if (resnew[j] > ZERO)
                    {
                        resnew[j] = Math.Max(resnew[j] - alpha * w[j], TINY);
                    }
                }
            }
            if (icount == nact && nact > 0)
            {
                for (int k = 1; k <= nact; ++k)
                    resact[k] *= (ONE - gamma);
            }
            reduct -= alpha * (dg + HALF * alpha * dgd);
//
//     Test for termination. Branch to label 40 if there is a new active
//       constraint and if the distance from STEP to the trust region
//       boundary is at least 0.2*SNORM.
//
            if (alpha == alpht) goto TRSTEP_320;
            {
                double temp = -alphm * (dg + HALF * alphm * dgd);
                if (temp <= CTEST * reduct) goto TRSTEP_320;
            }
            if (jsav > 0)
            {
                if (ss <= 0.64 * snsq) goto TRSTEP_40;
                goto TRSTEP_320;
            }
            if (icount == n) goto TRSTEP_320;
//
//     Calculate the next search direction, which is conjugate to the
//       previous one except in the case ICOUNT=NACT.
//
            if (nact > 0)
            {
                for (int j = nact + 1; j <= n; ++j)
                {
                    w[j] = ZERO;
                    for (int i = 1; i <= n; ++i)
                        w[j] += g[i] * qfac[i, j];
                }
                for (int i = 1; i <= n; ++i)
                {
                    double temp = ZERO;
                    for (int J = nact + 1; J <= n; ++J)
                        temp += qfac[i, J] * w[J];
                    w[n + i] = temp;
                }
            }
            else
            {
                for (int i = 1; i <= n; ++i)
                    w[n + i] = g[i];
            }
            double beta;
            if (icount == nact)
            {
                beta = ZERO;
            }
            else
            {
                double wgd = ZERO;
                for (int i = 1; i <= n; ++i)
                    wgd += w[n + i] * dw[i];
                beta = wgd / dgd;
            }
            for (int i = 1; i <= n; ++i)
                d[i] = -w[n + i] + beta * d[i];
            alpbd = ZERO;
            goto TRSTEP_150;
//
//     Return from the subroutine.
//
            TRSTEP_320:

            snorm = ZERO;
            if (reduct > ZERO) snorm = Math.Sqrt(ss);
            g[1] = ZERO;
            if (ncall > 1) g[1] = ONE;
        }

        private static void UPDATE(int n, int npt, double[,] xpt, double[,] bmat, double[,] zmat, int idz,
            double[] sp, double[] step, int kopt, ref int knew)
        {
            double[] vlag = new double[1 + npt + n];
            double[] w = new double[1 + npt + n];
//
//     The arguments N, NPT, XPT, BMAT, ZMAT, IDZ, NDIM ,SP and STEP are
//       identical to the corresponding arguments in SUBROUTINE LINCOB.
//     KOPT is such that XPT(KOPT,.) is the current trust region centre.
//     KNEW on exit is usually positive, and then it is the index of an
//       interpolation point to be moved to the position XPT(KOPT,.)+STEP(.).
//       It is set on entry either to its final value or to 0. In the latter
//       case, the final value of KNEW is chosen to maximize the denominator
//       of the matrix updating formula times a weighting factor.
//     VLAG and W are used for working space, the first NPT+N elements of
//       both of these vectors being required.
//
//     The arrays BMAT and ZMAT with IDZ are updated, the new matrices being
//       the ones that are suitable after the shift of the KNEW-th point to
//       the new position XPT(KOPT,.)+STEP(.). A return with KNEW set to zero
//       occurs if the calculation fails due to a zero denominator in the
//       updating formula, which should never happen.
//
//     Set some constants.
//
            double nptm = npt - n - 1;
//
//     Calculate VLAG and BETA for the current choice of STEP. The first NPT
//       elements of VLAG are set to the values of the Lagrange functions at
//       XPT(KOPT,.)+STEP(.). The first NPT components of W_check are held
//       in W, where W_check is defined in a paper on the updating method.
//
            for (int k = 1; k <= npt; ++k)
            {
                w[k] = sp[npt + k] * (HALF * sp[npt + k] + sp[k]);
                double sum = ZERO;
                for (int j = 1; j <= n; ++j)
                    sum += bmat[k, j] * step[j];
                vlag[k] = sum;
            }
            double beta = ZERO;
            for (int k = 1; k <= nptm; ++k)
            {
                double sum = ZERO;
                for (int i = 1; i <= npt; ++i)
                    sum = sum + zmat[i, k] * w[i];
                if (k < idz)
                {
                    beta += sum * sum;
                    sum = -sum;
                }
                else
                {
                    beta -= sum * sum;
                }
                for (int i = 1; i <= npt; ++i)
                    vlag[i] = vlag[i] + sum * zmat[i, k];
            }
            double bsum = ZERO;
            double dx = ZERO;
            double ssq = ZERO;
            for (int j = 1; j <= n; ++j)
            {
                double sum = ZERO;
                for (int i = 1; i <= npt; ++i)
                    sum += w[i] * bmat[i, j];
                bsum += sum * step[j];
                int jp = npt + j;
                for (int k = 1; k <= n; ++k)
                    sum += bmat[jp, k] * step[k];
                vlag[jp] = sum;
                bsum += sum * step[j];
                dx += step[j] * xpt[kopt, j];
                ssq += step[j] * step[j];
            }
            beta = dx * dx + ssq * (sp[kopt] + dx + dx + HALF * ssq) + beta - bsum;
            vlag[kopt] += +ONE;
//
//     If KNEW is zero initially, then pick the index of the interpolation
//       point to be deleted, by maximizing the absolute value of the
//       denominator of the updating formula times a weighting factor.
//       
//
            if (knew == 0)
            {
                double denmax = ZERO;
                for (int k = 1; k <= npt; ++k)
                {
                    double hdiag = ZERO;
                    for (int j = 1; j <= nptm; ++j)
                    {
                        double temp = ONE;
                        if (j < idz) temp = -ONE;
                        hdiag += temp * zmat[k, j] * zmat[k, j];
                    }
                    double denabs = Math.Abs(beta * hdiag + vlag[k] * vlag[k]);
                    double distsq = ZERO;
                    for (int j = 1; j <= n; ++j)
                        distsq += Math.Pow(xpt[k, j] - xpt[kopt, j], 2.0);
                    {
                        double temp = denabs * distsq * distsq;
                        if (temp > denmax)
                        {
                            denmax = temp;
                            knew = k;
                        }
                    }
                }
            }
//
//     Apply the rotations that put zeros in the KNEW-th row of ZMAT.
//
            int jl = 1;
            double tempa, tempb = ZERO;
            if (nptm >= 2)
            {
                for (int j = 2; j <= nptm; ++j)
                {
                    if (j == idz)
                    {
                        jl = idz;
                    }
                    else if (zmat[knew, j] != ZERO)
                    {
                        double temp = Math.Sqrt(zmat[knew, jl] * zmat[knew, jl] + zmat[knew, j] * zmat[knew, j]);
                        tempa = zmat[knew, jl] / temp;
                        tempb = zmat[knew, j] / temp;
                        for (int i = 1; i <= npt; ++i)
                        {
                            temp = tempa * zmat[i, jl] + tempb * zmat[i, j];
                            zmat[i, j] = tempa * zmat[i, j] - tempb * zmat[i, jl];
                            zmat[i, jl] = temp;
                        }
                        zmat[knew, j] = ZERO;
                    }
                }
            }
//
//     Put the first NPT components of the KNEW-th column of the Z Z^T matrix
//       into W, and calculate the parameters of the updating formula.
//
            tempa = zmat[knew, 1];
            if (idz >= 2) tempa = -tempa;
            if (jl > 1) tempb = zmat[knew, jl];
            for (int i = 1; i <= npt; ++i)
            {
                w[i] = tempa * zmat[i, 1];
                if (jl > 1) w[i] += tempb * zmat[i, jl];
            }
            double alpha = w[knew];
            double tau = vlag[knew];
            double tausq = tau * tau;
            double denom = alpha * beta + tausq;
            vlag[knew] -= ONE;
            if (denom == ZERO)
            {
                knew = 0;
                return;
            }
            double sqrtdn = Math.Sqrt(Math.Abs(denom));
//
//     Complete the updating of ZMAT when there is only one nonzero element
//       in the KNEW-th row of the new matrix ZMAT. IFLAG is set to one when
//       the value of IDZ is going to be reduced.
//
            int iflag = 0;
            if (jl == 1)
            {
                tempa = tau / sqrtdn;
                tempb = zmat[knew, 1] / sqrtdn;
                for (int i = 1; i <= npt; ++i)
                    zmat[i, 1] = tempa * zmat[i, 1] - tempb * vlag[i];
                if (denom < ZERO)
                {
                    if (idz == 1)
                    {
                        idz = 2;
                    }
                    else
                    {
                        iflag = 1;
                    }
                }
            }
            else
            {
//
//     Complete the updating of ZMAT in the alternative case.
//
                int ja = 1;
                if (beta >= ZERO) ja = jl;
                int jb = jl + 1 - ja;
                double temp = zmat[knew, jb] / denom;
                tempa = temp * beta;
                tempb = temp * tau;
                temp = zmat[knew, ja];
                double scala = ONE / Math.Sqrt(Math.Abs(beta) * temp * temp + tausq);
                double scalb = scala * sqrtdn;
                for (int i = 1; i <= npt; ++i)
                {
                    zmat[i, ja] = scala * (tau * zmat[i, ja] - temp * vlag[i]);
                    zmat[i, jb] = scalb * (zmat[i, jb] - tempa * w[i] - tempb * vlag[i]);
                }
                if (denom <= ZERO)
                {
                    if (beta < ZERO)
                    {
                        idz = idz + 1;
                    }
                    else
                    {
                        iflag = 1;
                    }
                }
            }
//
//     Reduce IDZ when the diagonal part of the ZMAT times Diag(DZ) times
//       ZMAT^T factorization gains another positive element. Then exchange
//       the first and IDZ-th columns of ZMAT.
//
            if (iflag == 1)
            {
                --idz;
                for (int i = 1; i <= npt; ++i)
                {
                    double temp = zmat[i, 1];
                    zmat[i, 1] = zmat[i, idz];
                    zmat[i, idz] = temp;
                }
            }
//
//     Finally, update the matrix BMAT.
//
            for (int j = 1; j <= n; ++j)
            {
                int jp = npt + j;
                w[jp] = bmat[knew, j];
                tempa = (alpha * vlag[jp] - tau * w[jp]) / denom;
                tempb = (-beta * w[jp] - tau * vlag[jp]) / denom;
                for (int i = 1; i <= jp; ++i)
                {
                    bmat[i, j] = bmat[i, j] + tempa * vlag[i] + tempb * w[i];
                    if (i > npt) bmat[jp, i - npt] = bmat[i, j];
                }
            }
        }

        private static void PRINT(TextWriter logger, string format, params object[] args)
        {
            if (logger != null) logger.WriteLine(format, args);
        }

        private static string FORMAT<T>(string separator, string itemFormatter, IEnumerable<T> items, int start, int end)
        {
            return String.Join(separator,
                items.Skip(start).Take(end).Select(item => String.Format("{0," + itemFormatter + "}", item)));
        }
        // ReSharper restore SuggestUseVarKeywordEvident
        // ReSharper restore InconsistentNaming

        #endregion
    }
=======
/*
 *  Copyright (c) 2012-2014, Cureos AB.
 *  All rights reserved.
 *  http://www.cureos.com
 *
 *	This file is part of CSNumerics.
 *
 *  CSNumerics is free software: you can redistribute it and/or modify
 *  it under the terms of the GNU General Public License as published by
 *  the Free Software Foundation, either version 3 of the License, or
 *  (at your option) any later version.
 *
 *  CSNumerics is distributed in the hope that it will be useful,
 *  but WITHOUT ANY WARRANTY; without even the implied warranty of
 *  MERCHANTABILITY or FITNESS FOR A PARTICULAR PURPOSE.  See the
 *  GNU General Public License for more details.
 *
 *  You should have received a copy of the GNU General Public License
 *  along with CSNumerics.  If not, see <http://www.gnu.org/licenses/>.
 */

namespace Cureos.Numerics.Optimizers
{
    using System;
    using System.Collections.Generic;
    using System.IO;
    using System.Linq;

    #region DELEGATES

    /// <summary>
    /// Delegate for the LINCOA objective function formulation.
    /// </summary>
    /// <param name="n">Number of variables.</param>
    /// <param name="x">Variable array.</param>
    /// <param name="constraintsSatisfied">true if <paramref name="x"/> satisfies all constraints within workign accuract, false otherwise.</param>
    /// <returns>Value of the objective function at <paramref name="x"/>.</returns>
    public delegate double LincoaObjectiveFunctionDelegate(int n, double[] x, bool constraintsSatisfied);

    #endregion

    /// <summary>
    /// LINCOA, Derivative-free optimizer of nonlinear objective function with linear constraints.
    /// </summary>
    public class Lincoa : IPowellOptimizer
    {
// ReSharper disable InconsistentNaming

        #region DELEGATES

        private delegate void LincoaCalfunDelegate(int n, double[] x, ref double f);

        #endregion

        #region INNER TYPES

        private class LincoaCalfunAdapter
        {
            #region FIELDS

            private readonly LincoaObjectiveFunctionDelegate _objective;

            #endregion

            #region CONSTRUCTORS

            internal LincoaCalfunAdapter(LincoaObjectiveFunctionDelegate objective)
            {
                _objective = objective;
            }

            #endregion

            #region METHODS

            internal void CALFUN(int n, double[] xx, ref double f)
            {
                var x = new double[n];
                Array.Copy(xx, 1, x, 0, n);
                f = _objective(n, x, f > 0.0);
            }

            #endregion
        }

        #endregion

        #region FIELDS

        private const double ZERO = 0.0;
        private const double HALF = 0.5;
        private const double ONE = 1.0;
        private const double TENTH = 0.1;
        private const double TINY = 1.0E-60;
        private const double CTEST = 0.01;

        private static readonly string LF = Environment.NewLine;

// ReSharper disable ConvertToConstant.Local
        private static readonly string LINCOA_10 = "Return from LINCOA because N is less than 2.";
        private static readonly string LINCOA_20 = "Return from LINCOA because NPT is not in the required interval.";
        private static readonly string LINCOA_30 = "Return from LINCOA because MAXFUN is less than NPT+1.";
        private static readonly string LINCOA_50 = "Return from LINCOA because the gradient of a constraint is zero.";
        private static readonly string LINCOA_70 = "LINCOA has made the initial X feasible by increasing part(s) of B.";

        private static readonly string LINCOB_230 = "Return from LINCOA because CALFUN has been called MAXFUN times.";
        private static readonly string LINCOB_250 = "Return from LINCOA because rounding errors prevent reasonable changes to X.";
        private static readonly string LINCOB_260 = "Function number {0,6:D}    F = {1,18:E10}    The corresponding X is:" + LF + "{2}";
        private static readonly string LINCOB_320 = "Return from LINCOA because the denominator of the updating formula is zero.";
        private static readonly string LINCOB_570 = LF;
        private static readonly string LINCOB_580 = "New RHO = {0,11:E4}     Number of function values = {1,6:D}";
        private static readonly string LINCOB_590 = "Least value of F = {0,23:E15}         The corresponding X is:" + LF + "{1}";
        private static readonly string LINCOB_620 = "At the return from LINCOA     Number of function values = {0,6:D}";

        private static readonly string PRELIM_140 = LINCOB_260;
// ReSharper restore ConvertToConstant.Local

        #endregion

        #region FIELDS

        private readonly LincoaObjectiveFunctionDelegate _objective;

        private readonly double[,] _a;
        private readonly double[] _b;

        private readonly int _n;
        private readonly int _m;

        private double _rhobeg;
        private double _rhoend;

        private int _npt;
        private int _maxfun;
        private int _iprint;

        private TextWriter _logger;

        #endregion

        #region CONSTRUCTORS

        /// <summary>
        /// Initializes an instance of the LINCOA optimizer.
        /// </summary>
        /// <param name="n">Number of variables.</param>
        /// <param name="m">Number of linear constraints.</param>
        /// <param name="objective">Objective function subject to minimization.</param>
        /// <param name="a">Linear constraints matrix.</param>
        /// <param name="b">Linear constraints vector.</param>
        public Lincoa(int n, int m, LincoaObjectiveFunctionDelegate objective, double[,] a, double[] b)
        {
            _n = n;
            _m = m;
            _objective = objective;

            _a = new double[1 + n, 1 + m];
            for (var j = 0; j < m; ++j)
                for (var i = 0; i < n; ++i)
                    _a[1 + i, 1 + j] = a[j, i];

            _b = new double[1 + m];
            Array.Copy(b, 0, _b, 1, m);

            _npt = _n + 6;
            _rhobeg = 1.0;
            _rhoend = 1.0e-6;
            _maxfun = 10000;
            _iprint = 0;
            _logger = null;
        }

        /// <summary>
        /// Initializes an instance of the LINCOA optimizer, assuming that number of variables and constraints are given by the size of <paramref name="a"/>.
        /// </summary>
        /// <param name="n">Number of variables.</param>
        /// <param name="m">Number of linear constraints.</param>
        /// <param name="objective">Objective function subject to minimization.</param>
        /// <param name="a">Linear constraints matrix.</param>
        /// <param name="b">Linear constraints vector.</param>
        public Lincoa(LincoaObjectiveFunctionDelegate objective, double[,] a, double[] b) 
            : this(a.GetLength(1), a.GetLength(0), objective, a, b)
        {
        }

        #endregion

        #region PROPERTIES

        /// <summary>
        /// Gets or sets the number of interpolation conditions.
        /// </summary>
        public int InterpolationConditions
        {
            get { return _npt; }
            set { _npt = value; }
        }

        /// <summary>
        /// Gets or sets the start value of the trust region radius.
        /// </summary>
        public double TrustRegionRadiusStart
        {
            get { return _rhobeg; }
            set { _rhobeg = value; }
        }

        /// <summary>
        /// Gets or sets the final value of the trust region radius.
        /// </summary>
        public double TrustRegionRadiusEnd
        {
            get { return _rhoend; }
            set { _rhoend = value; }
        }

        /// <summary>
        /// Gets or sets the number of maximum function calls.
        /// </summary>
        public int MaximumFunctionCalls
        {
            get { return _maxfun; }
            set { _maxfun = value; }
        }

        /// <summary>
        /// Gets or sets the print level to the logger.
        /// </summary>
        public int PrintLevel {
            get { return _iprint; }
            set { _iprint = value; }
        }

        /// <summary>
        /// Gets or sets the logger to which LINCOA log information should be sent.
        /// </summary>
        public TextWriter Logger
        {
            get { return _logger; }
            set { _logger = value; }
        }


        #endregion

        #region METHODS

        /// <summary>
        /// Find a local minimum of provided objective function satisfying the provided linear constraints.
        /// </summary>
        /// <param name="x0">Initial variable array.</param>
        /// <returns>Summary of the optimization result.</returns>
        public OptimizationSummary FindMinimum(double[] x0)
        {
            var x = new double[1 + _n];
            Array.Copy(x0, 0, x, 1, _n);

            double f;
            int nf;
            var calfun = new LincoaCalfunDelegate(new LincoaCalfunAdapter(_objective).CALFUN);
            var status = LINCOA(calfun, _n, _npt, _m, _a, _b, x, _rhobeg, _rhoend, _iprint, _maxfun, out f, out nf, _logger);

            var xopt = new double[_n];
            Array.Copy(x, 1, xopt, 0, _n);

            return new OptimizationSummary(status, nf, f, xopt);
        }

// ReSharper disable SuggestUseVarKeywordEvident
        private static OptimizationStatus LINCOA(LincoaCalfunDelegate calfun, int n, int npt, int m, double[,] a, double[] b,
            double[] x, double rhobeg, double rhoend, int iprint, int maxfun, out double f, out int nf, TextWriter logger)
        {
            f = Double.MaxValue;
            nf = 0;
//
//     This subroutine seeks the least value of a function of many variables,
//       subject to general linear inequality constraints, by a trust region
//       method that forms quadratic models by interpolation. Usually there
//       is much freedom in each new model after satisfying the interpolation
//       conditions, which is taken up by minimizing the Frobenius norm of
//       the change to the second derivative matrix of the model. One new
//       function value is calculated on each iteration, usually at a point
//       where the current model predicts a reduction in the least value so
//       far of the objective function subject to the linear constraints.
//       Alternatively, a new vector of variables may be chosen to replace
//       an interpolation point that may be too far away for reliability, and
//       then the new point does not have to satisfy the linear constraints.
//       The arguments of the subroutine are as follows.
//
//     N must be set to the number of variables and must be at least two.
//     NPT must be set to the number of interpolation conditions, which is
//       required to be in the interval [N+2,(N+1)(N+2)/2]. Typical choices
//       of the author are NPT=N+6 and NPT=2*N+1. Larger values tend to be
//       highly inefficent when the number of variables is substantial, due
//       to the amount of work and extra difficulty of adjusting more points.
//     M must be set to the number of linear inequality constraints.
//     A is a matrix whose columns are the constraint gradients, which are
//       required to be nonzero.
//     IA is the first dimension of the array A, which must be at least N.
//     B is the vector of right hand sides of the constraints, the J-th
//       constraint being that the scalar product of A(.,J) with X(.) is at
//       most B(J). The initial vector X(.) is made feasible by increasing
//       the value of B(J) if necessary.
//     X is the vector of variables. Initial values of X(1),X(2),...,X(N)
//       must be supplied. If they do not satisfy the constraints, then B
//       is increased as mentioned above. X contains on return the variables
//       that have given the least calculated F subject to the constraints.
//     RHOBEG and RHOEND must be set to the initial and final values of a
//       trust region radius, so both must be positive with RHOEND<=RHOBEG.
//       Typically, RHOBEG should be about one tenth of the greatest expected
//       change to a variable, and RHOEND should indicate the accuracy that
//       is required in the final values of the variables.
//     The value of IPRINT should be set to 0, 1, 2 or 3, which controls the
//       amount of printing. Specifically, there is no output if IPRINT=0 and
//       there is output only at the return if IPRINT=1. Otherwise, the best
//       feasible vector of variables so far and the corresponding value of
//       the objective function are printed whenever RHO is reduced, where
//       RHO is the current lower bound on the trust region radius. Further,
//       each new value of F with its variables are output if IPRINT=3.
//     MAXFUN must be set to an upper bound on the number of calls of CALFUN,
//       its value being at least NPT+1.
//     W is an array used for working space. Its length must be at least
//       M*(2+N) + NPT*(4+N+NPT) + N*(9+3*N) + MAX [ M+3*N, 2*M+N, 2*NPT ].
//       On return, W(1) is set to the final value of F, and W(2) is set to
//       the total number of function evaluations plus 0.5.
//
//     SUBROUTINE CALFUN (N,X,F) has to be provided by the user. It must set
//       F to the value of the objective function for the variables X(1),
//       X(2),...,X(N). The value of the argument F is positive when CALFUN
//       is called if and only if the current X satisfies the constraints
//       to working accuracy.
//
//     Check that N, NPT and MAXFUN are acceptable.
//
            double smallx = 1.0E-6 * rhoend;
            int np = n + 1;
            if (n <= 1)
            {
                PRINT(logger, LINCOA_10);
                return OptimizationStatus.N_TooSmall;
            }
            if (npt < n + 2 || npt > ((n + 2) * np) / 2)
            {
                PRINT(logger, LINCOA_20);
                return OptimizationStatus.NPT_OutOfRange;
            }
            if (maxfun <= npt)
            {
                PRINT(logger, LINCOA_30);
                return OptimizationStatus.MAXFUN_NotLargerThan_NPT;
            }
//
//     Normalize the constraints, and copy the resultant constraint matrix
//       and right hand sides into working space, after increasing the right
//       hand sides if necessary so that the starting point is feasible.
//
            double[,] amat = new double[1 + n, 1 + m];
            double[] bnorm = new double[1 + m]; // B in LINCOB
            int iflag = 0;
            if (m > 0)
            {
                for (int j = 1; j <= m; ++j)
                {
                    double sum = ZERO;
                    double temp = ZERO;
                    for (int i = 1; i <= n; ++i)
                    {
                        sum += a[i, j] * x[i];
                        temp += a[i, j] * a[i, j];
                    }
                    if (temp == ZERO)
                    {
                        PRINT(logger, LINCOA_50);
                        return OptimizationStatus.ConstraintGradientIsZero;
                    }
                    temp = Math.Sqrt(temp);
                    if (sum - b[j] > smallx * temp) iflag = 1;
                    bnorm[j] = Math.Max(b[j], sum) / temp;
                    for (int i = 1; i <= n; ++i)
                    {
                        amat[i, j] = a[i, j] / temp;
                    }
                }
            }
            if (iflag == 1)
            {
                if (iprint > 0) PRINT(logger, LINCOA_70);
            }
            return LINCOB(calfun, n, npt, m, amat, bnorm, x, rhobeg, rhoend, iprint, maxfun, out f, out nf, logger);
        }

        private static OptimizationStatus LINCOB(LincoaCalfunDelegate calfun, int n, int npt, int m, double[,] amat, double[] b,
            double[] x, double rhobeg, double rhoend, int iprint, int maxfun, out double f, out int nf, TextWriter logger)
        {
            OptimizationStatus? status = null;
//
//     The arguments N, NPT, M, X, RHOBEG, RHOEND, IPRINT and MAXFUN are
//       identical to the corresponding arguments in SUBROUTINE LINCOA.
//     AMAT is a matrix whose columns are the constraint gradients, scaled
//       so that they have unit length.
//     B contains on entry the right hand sides of the constraints, scaled
//       as above, but later B is modified for variables relative to XBASE.
//     XBASE holds a shift of origin that should reduce the contributions
//       from rounding errors to values of the model and Lagrange functions.
//     XPT contains the interpolation point coordinates relative to XBASE.
//     FVAL holds the values of F at the interpolation points.
//     XSAV holds the best feasible vector of variables so far, without any
//       shift of origin.
//     XOPT is set to XSAV-XBASE, which is the displacement from XBASE of
//       the feasible vector of variables that provides the least calculated
//       F so far, this vector being the current trust region centre.
//     GOPT holds the gradient of the quadratic model at XSAV = XBASE+XOPT.
//     HQ holds the explicit second derivatives of the quadratic model.
//     PQ contains the parameters of the implicit second derivatives of the
//       quadratic model.
//     BMAT holds the last N columns of the big inverse matrix H.
//     ZMAT holds the factorization of the leading NPT by NPT submatrix
//       of H, this factorization being ZMAT times Diag(DZ) times ZMAT^T,
//       where the elements of DZ are plus or minus one, as specified by IDZ.
//     NDIM is the first dimension of BMAT and has the value NPT+N.
//     STEP is employed for trial steps from XOPT. It is also used for working
//       space when XBASE is shifted and in PRELIM.
//     SP is reserved for the scalar products XOPT^T XPT(K,.), K=1,2,...,NPT,
//       followed by STEP^T XPT(K,.), K=1,2,...,NPT.
//     XNEW is the displacement from XBASE of the vector of variables for
//       the current calculation of F, except that SUBROUTINE TRSTEP uses it
//       for working space.
//     IACT is an integer array for the indices of the active constraints.
//     RESCON holds useful information about the constraint residuals. Every
//       nonnegative RESCON(J) is the residual of the J-th constraint at the
//       current trust region centre. Otherwise, if RESCON(J) is negative, the
//       J-th constraint holds as a strict inequality at the trust region
//       centre, its residual being at least |RESCON(J)|; further, the value
//       of |RESCON(J)| is at least the current trust region radius DELTA.
//     QFAC is the orthogonal part of the QR factorization of the matrix of
//       active constraint gradients, these gradients being ordered in
//       accordance with IACT. When NACT is less than N, columns are added
//       to QFAC to complete an N by N orthogonal matrix, which is important
//       for keeping calculated steps sufficiently close to the boundaries
//       of the active constraints.
//     RFAC is the upper triangular part of this QR factorization, beginning
//       with the first diagonal element, followed by the two elements in the
//       upper triangular part of the second column and so on.
//     PQW is used for working space, mainly for storing second derivative
//       coefficients of quadratic functions. Its length is NPT+N.
//     The array W is also used for working space. The required number of
//       elements, namely MAX[M+3*N,2*M+N,2*NPT], is set in LINCOA.
//
//     Set some constants.
//
            int np = n + 1;
            int nh = (n * np) / 2;
            int nptm = npt - np;
            int iamat = Math.Max(m + 3 * n, Math.Max(2 * m + n, 2 * npt)) + 1;
            int ndim = npt + n;
//
//     Partition the working space array, so that different parts of it can be
//     treated separately by the subroutine that performs the main calculation.
//
            double[] xbase = new double[1 + n];
            double[,] xpt = new double[1 + npt, 1 + n];
            double[] fval = new double[1 + npt];
            double[] xsav = new double[1 + n];
            double[] xopt = new double[1 + n];
            double[] gopt = new double[1 + n];
            double[] hq = new double[1 + (n * np) / 2];
            double[] pq = new double[1 + npt];
            double[,] bmat = new double[1 + ndim, 1 + n];
            double[,] zmat = new double[1 + npt, 1 + nptm];
            double[] step = new double[1 + n];
            double[] sp = new double[1 + npt + npt];
            double[] xnew = new double[1 + n];
            int[] iact = new int[1 + n];
            double[] rescon = new double[1 + m];
            double[,] qfac = new double[1 + n, 1 + n];
            double[] rfac = new double[1 + (n * np) / 2];
            double[] pqw = new double[1 + npt + n];
            double[] w = new double[iamat];
//
//     Set the elements of XBASE, XPT, FVAL, XSAV, XOPT, GOPT, HQ, PQ, BMAT,
//       ZMAT and SP for the first iteration. An important feature is that,
//       if the interpolation point XPT(K,.) is not feasible, where K is any
//       integer from [1,NPT], then a change is made to XPT(K,.) if necessary
//       so that the constraint violation is at least 0.2*RHOBEG. Also KOPT
//       is set so that XPT(KOPT,.) is the initial trust region centre.
//
            int kopt, idz;
            PRELIM(calfun, n, npt, m, amat, b, x, rhobeg, iprint, xbase, xpt, fval, xsav, xopt, gopt, out kopt, hq, pq,
                bmat, zmat, out idz, ndim, sp, rescon, logger);
//
//     Begin the iterative procedure.
//
            nf = npt;
            double fopt = fval[1 + kopt];
            double rho = rhobeg;
            double delta = rho;
            int ifeas = 0;
            int nact = 0;
            int itest = 3;

            int knew, nvala, nvalb;
            double fsave, xoptsq;

            LINCOB_10:

            knew = 0;
            nvala = 0;
            nvalb = 0;
//
//     Shift XBASE if XOPT may be too far from XBASE. First make the changes
//       to BMAT that do not depend on ZMAT.
//
            LINCOB_20:

            fsave = fopt;
            xoptsq = ZERO;
            for (int i = 1; i <= n; ++i)
                xoptsq += xopt[i] * xopt[i];
            if (xoptsq >= 1.0E4 * delta * delta)
            {
                double qoptsq = 0.25 * xoptsq;
                for (int k = 1; k <= npt; ++k)
                {
                    double sum = ZERO;
                    for (int I = 1; I <= n; ++I)
                        sum += xpt[k, I] * xopt[I];
                    sum -= HALF * xoptsq;
                    w[npt + k] = sum;
                    sp[k] = ZERO;
                    for (int i = 1; i <= n; ++i)
                    {
                        xpt[k, i] -= HALF * xopt[i];
                        step[i] = bmat[k, i];
                        w[i] = sum * xpt[k, i] + qoptsq * xopt[i];
                        int ip = npt + i;
                        for (int j = 1; j <= i; ++j)
                            bmat[ip, j] += step[i] * w[j] + w[i] * step[j];
                    }
                }
//
//     Then the revisions of BMAT that depend on ZMAT are calculated.
//
                for (int k = 1; k <= nptm; ++k)
                {
                    double sumz = ZERO;
                    for (int i = 1; i <= npt; ++i)
                    {
                        sumz += zmat[i, k];
                        w[i] = w[npt + i] * zmat[i, k];
                    }
                    for (int j = 1; j <= n; ++j)
                    {
                        double sum = qoptsq * sumz * xopt[j];
                        for (int i = 1; i <= npt; ++i)
                            sum += w[i] * xpt[i, j];
                        step[j] = sum;
                        if (k < idz) sum = -sum;
                        for (int i = 1; i <= npt; ++i)
                            bmat[i, j] += sum * zmat[i, k];
                    }
                    for (int i = 1; i <= n; ++i)
                    {
                        int ip = i + npt;
                        double temp = step[i];
                        if (k < idz) temp = -temp;
                        for (int j = 1; j <= i; ++j)
                            bmat[ip, j] += temp * step[j];
                    }
                }
//
//     Update the right hand sides of the constraints.
//
                if (m > 0)
                {
                    for (int j = 1; j <= m; ++j)
                    {
                        double temp = ZERO;
                        for (int i = 1; i <= n; ++i)
                            temp += amat[i, j] * xopt[i];
                        b[j] -= temp;
                    }
                }
//
//     The following instructions complete the shift of XBASE, including the
//       changes to the parameters of the quadratic model.
//
                for (int ih = 0, j = 1; j <= n; ++j)
                {
                    w[j] = ZERO;
                    for (int k = 1; k <= npt; ++k)
                    {
                        w[j] += pq[k] * xpt[k, j];
                        xpt[k, j] -= HALF * xopt[j];
                    }
                    for (int i = 1; i <= j; ++i)
                    {
                        ih++;
                        hq[ih] += w[i] * xopt[j] + xopt[i] * w[j];
                        bmat[npt + i, j] = bmat[npt + j, i];
                    }
                }
                for (int j = 1; j <= n; ++j)
                {
                    xbase[j] += xopt[j];
                    xopt[j] = ZERO;
                    xpt[kopt, j] = ZERO;
                }
            }
//
//     In the case KNEW=0, generate the next trust region step by calling
//       TRSTEP, where SNORM is the current trust region radius initially.
//       The final value of SNORM is the length of the calculated step,
//       except that SNORM is zero on return if the projected gradient is
//       unsuitable for starting the conjugate gradient iterations.
//
            f = ZERO;
            double vquad = ZERO;
            double snorm = ZERO;
            double delsav = delta;
            int ksave = knew;
            if (knew == 0)
            {
                snorm = delta;
                for (int i = 1; i <= n; ++i)
                    xnew[i] = gopt[i];
                TRSTEP(n, npt, m, amat, xpt, hq, pq, ref nact, iact, rescon, qfac, rfac, ref snorm, step, xnew);
//
//     A trust region step is applied whenever its length, namely SNORM, is at
//       least HALF*DELTA. It is also applied if its length is at least 0.1999
//       times DELTA and if a line search of TRSTEP has caused a change to the
//       active set. Otherwise there is a branch below to label 530 or 560.
//
                double temp = HALF * delta;
                if (xnew[1] >= HALF) temp = 0.1999 * delta;
                if (snorm <= temp)
                {
                    delta *= HALF;
                    if (delta <= 1.4 * rho) delta = rho;
                    ++nvala;
                    ++nvalb;
                    temp = snorm / rho;
                    if (delsav > rho) temp = ONE;
                    if (temp >= HALF) nvala = 0;
                    if (temp >= TENTH) nvalb = 0;
                    if (delsav > rho) goto LINCOB_530;
                    if (nvala < 5 && nvalb < 3) goto LINCOB_530;
                    if (snorm > ZERO) ksave = -1;
                    goto LINCOB_560;
                }
                nvala = 0;
                nvalb = 0;
//
//     Alternatively, KNEW is positive. Then the model step is calculated
//       within a trust region of radius DEL, after setting the gradient at
//       XBASE and the second derivative parameters of the KNEW-th Lagrange
//       function in W(1) to W(N) and in PQW(1) to PQW(NPT), respectively.
//
            }
            else
            {
                double del = Math.Max(TENTH * delta, rho);
                for (int i = 1; i <= n; ++i)
                    w[i] = bmat[knew, i];
                for (int k = 1; k <= npt; ++k)
                    pqw[k] = ZERO;
                for (int j = 1; j <= nptm; ++j)
                {
                    double temp = zmat[knew, j];
                    if (j < idz) temp = -temp;
                    for (int k = 1; k <= npt; k++)
                        pqw[k] += temp * zmat[k, j];
                }
                QMSTEP(n, npt, m, amat, xpt, xopt, nact, iact, rescon, qfac, kopt, knew, del, step, w, pqw, out ifeas);
            }
//
//     Set VQUAD to the change to the quadratic model when the move STEP is
//       made from XOPT. If STEP is a trust region step, then VQUAD should be
//       negative. If it is nonnegative due to rounding errors in this case,
//       there is a branch to label 530 to try to improve the model.
//
            for (int ih = 0, j = 1; j <= n; ++j)
            {
                vquad = vquad + step[j] * gopt[j];
                for (int i = 1; i <= j; ++i)
                {
                    ++ih;
                    double temp = step[i] * step[j];
                    if (i == j) temp *= HALF;
                    vquad = vquad + temp * hq[ih];
                }
            }
            for (int k = 1; k <= npt; ++k)
            {
                double temp = ZERO;
                for (int j = 1; j <= n; ++j)
                {
                    temp = temp + xpt[k, j] * step[j];
                    sp[npt + k] = temp;
                }
                vquad = vquad + HALF * pq[k] * temp * temp;
            }
            if (ksave == 0 && vquad >= ZERO) goto LINCOB_530;
//
//     Calculate the next value of the objective function. The difference
//       between the actual new value of F and the value predicted by the
//       model is recorded in DIFF.
//
            LINCOB_220:

            ++nf;
            if (nf > maxfun)
            {
                --nf;
                if (iprint > 0) PRINT(logger, LINCOB_230);
                status = OptimizationStatus.MAXFUN_Reached;
                goto LINCOB_600;
            }
            double xdiff = ZERO;
            for (int i = 1; i <= n; ++i)
            {
                xnew[i] = xopt[i] + step[i];
                x[i] = xbase[i] + xnew[i];
                xdiff += Math.Pow(x[i] - xsav[i], 2.0);
            }
            xdiff = Math.Sqrt(xdiff);
            if (ksave == -1) xdiff = rho;
            if (xdiff <= TENTH * rho || xdiff >= delta + delta)
            {
                ifeas = 0;
                if (iprint > 0) PRINT(logger, LINCOB_250);
                status = OptimizationStatus.X_RoundingErrorsPreventUpdate;
                goto LINCOB_600;
            }
            if (ksave <= 0) ifeas = 1;
            f = ifeas;
            calfun(n, x, ref f);
            if (iprint == 3)
                PRINT(logger, LINCOB_260, nf, f, FORMAT("  ", "15:E6", x, 1, n));
            if (ksave == -1) goto LINCOB_600;
            double diff = f - fopt - vquad;
//
//     If X is feasible, then set DFFALT to the difference between the new
//       value of F and the value predicted by the alternative model.
//
            double dffalt = ZERO;
            if (ifeas == 1 && itest < 3)
            {
                for (int k = 1; k <= npt; ++k)
                {
                    pqw[k] = ZERO;
                    w[k] = fval[k] - fval[kopt];
                }
                for (int j = 1; j <= nptm; ++j)
                {
                    double sum = ZERO;
                    for (int i = 1; i <= npt; ++i)
                        sum += w[i] * zmat[i, j];
                    if (j < idz) sum = -sum;
                    for (int k = 1; k <= npt; ++k)
                        pqw[k] = pqw[k] + sum * zmat[k, j];
                }
                double vqalt = ZERO;
                for (int k = 1; k <= npt; ++k)
                {
                    double sum = ZERO;
                    for (int j = 1; j <= n; ++j)
                        sum += bmat[k, j] * step[j];
                    vqalt = vqalt + sum * w[k];
                    vqalt += pqw[k] * sp[npt + k] * (HALF * sp[npt + k] + sp[k]);
                }
                dffalt = f - fopt - vqalt;
            }
            if (itest == 3)
            {
                dffalt = diff;
                itest = 0;
            }
//
//     Pick the next value of DELTA after a trust region step.
//
            double ratio = ZERO;
            if (ksave == 0)
            {
                ratio = (f - fopt) / vquad;
                if (ratio <= TENTH)
                {
                    delta *= HALF;
                }
                else if (ratio <= 0.7)
                {
                    delta = Math.Max(HALF * delta, snorm);
                }
                else
                {
                    double temp = Math.Sqrt(2.0) * delta;
                    delta = Math.Max(HALF * delta, snorm + snorm);
                    delta = Math.Min(delta, temp);
                }
                if (delta <= 1.4 * rho) delta = rho;
            }
//
//     Update BMAT, ZMAT and IDZ, so that the KNEW-th interpolation point
//       can be moved. If STEP is a trust region step, then KNEW is zero at
//       present, but a positive value is picked by subroutine UPDATE.
//
            UPDATE(n, npt, xpt, bmat, zmat, idz, sp, step, kopt, ref knew);
            if (knew == 0)
            {
                if (iprint > 0) PRINT(logger, LINCOB_320);
                status = OptimizationStatus.UpdatingFormulaDenominatorZero;
                goto LINCOB_600;
            }
//
//     If ITEST is increased to 3, then the next quadratic model is the
//       one whose second derivative matrix is least subject to the new
//       interpolation conditions. Otherwise the new model is constructed
//       by the symmetric Broyden method in the usual way.
//
            if (ifeas == 1)
            {
                ++itest;
                if (Math.Abs(dffalt) >= TENTH * Math.Abs(diff)) itest = 0;
            }
//
//     Update the second derivatives of the model by the symmetric Broyden
//       method, using PQW for the second derivative parameters of the new
//       KNEW-th Lagrange function. The contribution from the old parameter
//       PQ(KNEW) is included in the second derivative matrix HQ. W is used
//       later for the gradient of the new KNEW-th Lagrange function.       
//
            if (itest < 3)
            {
                for (int k = 1; k <= npt; ++k)
                    pqw[k] = ZERO;
                for (int j = 1; j <= nptm; ++j)
                {
                    double temp = zmat[knew, j];
                    if (temp != ZERO)
                    {
                        if (j < idz) temp = -temp;
                        for (int k = 1; k <= npt; ++k)
                            pqw[k] += temp * zmat[k, j];
                    }
                }
                for (int ih = 0, i = 1; i <= n; ++i)
                {
                    w[i] = bmat[knew, i];
                    double temp = pq[knew] * xpt[knew, i];
                    for (int j = 1; j <= i; ++j)
                    {
                        ++ih;
                        hq[ih] += temp * xpt[knew, j];
                    }
                }
                pq[knew] = ZERO;
                for (int k = 1; k <= npt; ++k)
                    pq[k] += diff * pqw[k];
            }
//
//     Include the new interpolation point with the corresponding updates of
//       SP. Also make the changes of the symmetric Broyden method to GOPT at
//       the old XOPT if ITEST is less than 3.
//
            fval[knew] = f;
            sp[knew] = sp[kopt] + sp[npt + kopt];
            double ssq = ZERO;
            for (int i = 1; i <= n; ++i)
            {
                xpt[knew, i] = xnew[i];
                ssq += step[i] * step[i];
            }
            sp[npt + knew] = sp[npt + kopt] + ssq;
            if (itest < 3)
            {
                for (int k = 1; k <= npt; ++k)
                {
                    double temp = pqw[k] * sp[k];
                    for (int i = 1; i <= n; ++i)
                        w[i] += temp * xpt[k, i];
                }
                for (int i = 1; i <= n; ++i)
                    gopt[i] += +diff * w[i];
            }
//
//     Update FOPT, XSAV, XOPT, KOPT, RESCON and SP if the new F is the
//       least calculated value so far with a feasible vector of variables.
//
            if (f < fopt && ifeas == 1)
            {
                fopt = f;
                for (int j = 1; j <= n; ++j)
                {
                    xsav[j] = x[j];
                    xopt[j] = xnew[j];
                }
                kopt = knew;
                snorm = Math.Sqrt(ssq);
                for (int j = 1; j <= m; ++j)
                {
                    if (rescon[j] >= delta + snorm)
                    {
                        rescon[j] = snorm - rescon[j];
                    }
                    else
                    {
                        rescon[j] += +snorm;
                        if (rescon[j] + delta > ZERO)
                        {
                            double temp = b[j];
                            for (int I = 1; I <= n; ++I)
                                temp -= xopt[I] * amat[I, j];
                            temp = Math.Max(temp, ZERO);
                            if (temp >= delta) temp = -temp;
                            rescon[j] = temp;
                        }
                    }
                }
                for (int k = 1; k <= npt; ++k)
                    sp[k] = sp[k] + sp[npt + k];
//
//     Also revise GOPT when symmetric Broyden updating is applied.
//
                if (itest < 3)
                {
                    for (int ih = 0, j = 1; j <= n; ++j)
                    {
                        for (int i = 1; i <= j; ++i)
                        {
                            ++ih;
                            if (i < j) gopt[j] += hq[ih] * step[i];
                            gopt[i] += hq[ih] * step[j];
                        }
                    }
                    for (int k = 1; k <= npt; ++k)
                    {
                        double temp = pq[k] * sp[npt + k];
                        for (int i = 1; i <= n; ++i)
                            gopt[i] += temp * xpt[k, i];
                    }
                }
            }
//
//     Replace the current model by the least Frobenius norm interpolant if
//       this interpolant gives substantial reductions in the predictions
//       of values of F at feasible points.
//
            if (itest == 3)
            {
                for (int k = 1; k <= npt; ++k)
                {
                    pq[k] = ZERO;
                    w[k] = fval[k] - fval[kopt];
                }
                for (int j = 1; j <= nptm; ++j)
                {
                    double sum = ZERO;
                    for (int i = 1; i <= npt; ++i)
                        sum += w[i] * zmat[i, j];
                    if (j < idz) sum = -sum;
                    for (int k = 1; k <= npt; ++k)
                        pq[k] = pq[k] + sum * zmat[k, j];
                }
                for (int j = 1; j <= n; ++j)
                {
                    gopt[j] = ZERO;
                    for (int i = 1; i <= npt; ++i)
                        gopt[j] += w[i] * bmat[i, j];
                }
                for (int k = 1; k <= npt; ++k)
                {
                    double temp = pq[k] * sp[k];
                    for (int i = 1; i <= n; ++i)
                        gopt[i] += temp * xpt[k, i];
                }
                for (int ih = 1; ih <= nh; ++ih)
                    hq[ih] = ZERO;
            }
//
//     If a trust region step has provided a sufficient decrease in F, then
//       branch for another trust region calculation. Every iteration that
//       takes a model step is followed by an attempt to take a trust region
//       step.
//
            knew = 0;
            if (ksave > 0) goto LINCOB_20;
            if (ratio >= TENTH) goto LINCOB_20;
//
//     Alternatively, find out if the interpolation points are close enough
//       to the best point so far.
//
            LINCOB_530:

            double distsq = Math.Max(delta * delta, 4.0 * rho * rho);
            for (int k = 1; k <= npt; ++k)
            {
                double sum = ZERO;
                for (int j = 1; j <= n; ++j)
                    sum += Math.Pow(xpt[k, j] - xopt[j], 2.0);
                if (sum > distsq)
                {
                    knew = k;
                    distsq = sum;
                }
            }
//
//     If KNEW is positive, then branch back for the next iteration, which
//       will generate a "model step". Otherwise, if the current iteration
//       has reduced F, or if DELTA was above its lower bound when the last
//       trust region step was calculated, then try a "trust region" step
//       instead.
//
            if (knew > 0) goto LINCOB_20;
            knew = 0;
            if (fopt < fsave) goto LINCOB_20;
            if (delsav > rho) goto LINCOB_20;
//
//     The calculations with the current value of RHO are complete.
//       Pick the next value of RHO.
//
            LINCOB_560:

            if (rho > rhoend)
            {
                delta = HALF * rho;
                if (rho > 250.0 * rhoend)
                {
                    rho *= TENTH;
                }
                else if (rho <= 16.0 * rhoend)
                {
                    rho = rhoend;
                }
                else
                {
                    rho = Math.Sqrt(rho * rhoend);
                }
                delta = Math.Max(delta, rho);
                if (iprint >= 2)
                {
                    if (iprint >= 3) PRINT(logger, LINCOB_570);
                    PRINT(logger, LINCOB_580, rho, nf);
                    PRINT(logger, LINCOB_590, fopt, FORMAT("  ", "15:E6", xbase.Zip(xopt, (xb, xo) => xb + xo), 1, n));
                }
                goto LINCOB_10;
            }
//
//     Return from the calculation, after branching to label 220 for another
//       Newton-Raphson step if it has not been tried before.
//
            if (ksave == -1) goto LINCOB_220;

            LINCOB_600:

            if (fopt <= f || ifeas == 0)
            {
                for (int i = 1; i <= n; ++i)
                    x[i] = xsav[i];
                f = fopt;
            }
            if (iprint >= 1)
            {
                PRINT(logger, LINCOB_620, nf);
                PRINT(logger, LINCOB_590, f, FORMAT("  ", "15:E6", x, 1, n));
            }

            return status.GetValueOrDefault(OptimizationStatus.Normal);
        }

        private static double GETACT(int n, int m, double[,] amat, ref int nact, int[] iact, double[,] qfac,
            double[] rfac, double snorm, double[] resnew, double[] resact, double[] g, double[] dw)
        {
            double[] vlam = new double[1 + n];
            double[] w = new double[1 + n];
//
//     N, M, AMAT, B, NACT, IACT, QFAC and RFAC are the same as the terms
//       with these names in SUBROUTINE LINCOB. The current values must be
//       set on entry. NACT, IACT, QFAC and RFAC are kept up to date when
//       GETACT changes the current active set.
//     SNORM, RESNEW, RESACT, G and DW are the same as the terms with these
//       names in SUBROUTINE TRSTEP. The elements of RESNEW and RESACT are
//       also kept up to date.
//     VLAM and W are used for working space, the vector VLAM being reserved
//       for the Lagrange multipliers of the calculation. Their lengths must
//       be at least N.
//     The main purpose of GETACT is to pick the current active set. It is
//       defined by the property that the projection of -G into the space
//       orthogonal to the active constraint normals is as large as possible,
//       subject to this projected steepest descent direction moving no closer
//       to the boundary of every constraint whose current residual is at most
//       0.2*SNORM. On return, the settings in NACT, IACT, QFAC and RFAC are
//       all appropriate to this choice of active set.
//     Occasionally this projected direction is zero, and then the final value
//       of W(1) is set to zero. Otherwise, the direction itself is returned
//       in DW, and W(1) is set to the square of the length of the direction.
//
//     Set some constants and a temporary VLAM.
//
            double violmx = ZERO;
            double tdel = 0.2 * snorm;
            double ddsav = ZERO;
            for (int i = 1; i <= n; ++i)
            {
                ddsav += g[i] * g[i];
                vlam[i] = ZERO;
            }
            ddsav *= 2.0;
//
//     Set the initial QFAC to the identity matrix in the case NACT=0.
//
            if (nact == 0)
            {
                for (int i = 1; i <= n; ++i)
                {
                    for (int j = 1; j <= n; ++j)
                        qfac[i, j] = ZERO;
                    qfac[i, i] = ONE;
                }
                goto GETACT_100;
            }
//
//     Remove any constraints from the initial active set whose residuals
//       exceed TDEL.
//
            int iflag = 1;
            int ic = nact;

            GETACT_40:

            if (resact[ic] > tdel) goto GETACT_800;

            GETACT_50:

            --ic;
            if (ic > 0) goto GETACT_40;
//
//     Remove any constraints from the initial active set whose Lagrange
//       multipliers are nonnegative, and set the surviving multipliers.
//
            iflag = 2;

            GETACT_60:

            if (nact == 0) goto GETACT_100;
            ic = nact;

            GETACT_70:

            double temp = ZERO;
            for (int i = 1; i <= n; ++i)
                temp += qfac[i, ic] * g[i];
            int idiag = (ic * ic + ic) / 2;
            if (ic < nact)
            {
                int jw = idiag + ic;
                for (int j = ic + 1; j <= nact; ++j)
                {
                    temp -= rfac[jw] * vlam[j];
                    jw += j;
                }
            }
            if (temp >= ZERO) goto GETACT_800;
            vlam[ic] = temp / rfac[idiag];
            --ic;
            if (ic > 0) goto GETACT_70;
//
//     Set the new search direction D. Terminate if the 2-norm of D is zero
//       or does not decrease, or if NACT=N holds. The situation NACT=N
//       occurs for sufficiently large SNORM if the origin is in the convex
//       hull of the constraint gradients.
//
            GETACT_100:

            if (nact == n) goto GETACT_290;
            for (int j = nact + 1; j <= n; ++j)
            {
                w[j] = ZERO;
                for (int i = 1; i <= n; ++i)
                    w[j] = w[j] + qfac[i, j] * g[i];
            }
            double dd = ZERO;
            for (int i = 1; i <= n; ++i)
            {
                dw[i] = ZERO;
                for (int j = nact + 1; j <= n; ++j)
                    dw[i] -= w[j] * qfac[i, j];
                dd += dw[i] * dw[i];
            }
            if (dd >= ddsav) goto GETACT_290;
            if (dd == ZERO) goto GETACT_300;
            ddsav = dd;
            double dnorm = Math.Sqrt(dd);
//
//     Pick the next integer L or terminate, a positive value of L being
//       the index of the most violated constraint. The purpose of CTOL
//       below is to estimate whether a positive value of VIOLMX may be
//       due to computer rounding errors.
//
            int l = 0;
            violmx = ZERO;
            double ctol = ZERO;
            if (m > 0)
            {
                double test = dnorm / snorm;
                for (int j = 1; j <= m; ++j)
                {
                    if (resnew[j] > ZERO && resnew[j] <= tdel)
                    {
                        double sum = ZERO;
                        for (int i = 1; i <= n; ++i)
                            sum += amat[i, j] * dw[i];
                        if (sum > test * resnew[j])
                        {
                            if (sum > violmx)
                            {
                                l = j;
                                violmx = sum;
                            }
                        }
                    }
                }
                temp = 0.01 * dnorm;
                if (violmx > ZERO && violmx < temp)
                {
                    if (nact > 0)
                    {
                        for (int k = 1; k <= nact; ++k)
                        {
                            int j = iact[k];
                            double sum = ZERO;
                            for (int i = 1; i <= n; ++i)
                                sum += dw[i] * amat[i, j];
                            ctol = Math.Max(ctol, Math.Abs(sum));
                        }
                    }
                }
            }
            w[1] = ONE;
            if (l == 0) goto GETACT_300;
            if (violmx <= 10.0 * ctol) goto GETACT_300;
//
//     Apply Givens rotations to the last (N-NACT) columns of QFAC so that
//       the first (NACT+1) columns of QFAC are the ones required for the
//       addition of the L-th constraint, and add the appropriate column
//       to RFAC.
//
            int nactp = nact + 1;
            idiag = (nactp * nactp - nactp) / 2;
            double rdiag = ZERO;
            for (int j = n; j >= 1; --j)
            {
                double sprod = ZERO;
                for (int i = 1; i <= n; ++i)
                    sprod = sprod + qfac[i, j] * amat[i, l];
                if (j <= nact)
                {
                    rfac[idiag + j] = sprod;
                }
                else
                {
                    if (Math.Abs(rdiag) <= 1.0E-20 * Math.Abs(sprod))
                    {
                        rdiag = sprod;
                    }
                    else
                    {
                        temp = Math.Sqrt(sprod * sprod + rdiag * rdiag);
                        double cosv = sprod / temp;
                        double sinv = rdiag / temp;
                        rdiag = temp;
                        for (int i = 1; i <= n; ++i)
                        {
                            temp = cosv * qfac[i, j] + sinv * qfac[i, j + 1];
                            qfac[i, j + 1] = -sinv * qfac[i, j] + cosv * qfac[i, j + 1];
                            qfac[i, j] = temp;
                        }
                    }
                }
            }

            if (rdiag < ZERO)
            {
                for (int i = 1; i <= n; ++i)
                    qfac[i, nactp] = -qfac[i, nactp];
            }
            rfac[idiag + nactp] = Math.Abs(rdiag);
            nact = nactp;
            iact[nact] = l;
            resact[nact] = resnew[l];
            vlam[nact] = ZERO;
            resnew[l] = ZERO;
//
//     Set the components of the vector VMU in W.
//
            GETACT_220:

            w[nact] = ONE / Math.Pow(rfac[(nact * nact + nact) / 2], 2.0);
            if (nact > 1)
            {
                for (int i = nact - 1; i >= 1; --i)
                {
                    idiag = (i * i + i) / 2;
                    int jw = idiag + i;
                    double sum = ZERO;
                    for (int j = i + 1; j <= nact; ++j)
                    {
                        sum -= rfac[jw] * w[j];
                        jw += +j;
                    }
                    w[i] = sum / rfac[idiag];
                }
            }
//
//     Calculate the multiple of VMU to subtract from VLAM, and update VLAM.
//
            double vmult = violmx;
            ic = 0;
            {
                int j = 1;
                while (j < nact)
                {
                    if (vlam[j] >= vmult * w[j])
                    {
                        ic = j;
                        vmult = vlam[j] / w[j];
                    }
                    ++j;
                }
            }
            for (int j = 1; j <= nact; ++j)
                vlam[j] = vlam[j] - vmult * w[j];
            if (ic > 0) vlam[ic] = ZERO;
            violmx = Math.Max(violmx - vmult, ZERO);
            if (ic == 0) violmx = ZERO;
//
//     Reduce the active set if necessary, so that all components of the
//       new VLAM are negative, with resetting of the residuals of the
//       constraints that become inactive.
//
            iflag = 3;
            ic = nact;

            GETACT_270:

            if (vlam[ic] < ZERO) goto GETACT_280;
            resnew[iact[ic]] = Math.Max(resact[ic], TINY);
            goto GETACT_800;

            GETACT_280:

            --ic;
            if (ic > 0) goto GETACT_270;
//
//     Calculate the next VMU if VIOLMX is positive. Return if NACT=N holds,
//       as then the active constraints imply D=0. Otherwise, go to label
//       100, to calculate the new D and to test for termination.
//
            if (violmx > ZERO) goto GETACT_220;
            if (nact < n) goto GETACT_100;

            GETACT_290:

            dd = ZERO;

            GETACT_300:

            return dd;
//
//     These instructions rearrange the active constraints so that the new
//       value of IACT(NACT) is the old value of IACT(IC). A sequence of
//       Givens rotations is applied to the current QFAC and RFAC. Then NACT
//       is reduced by one.
//
            GETACT_800:

            resnew[iact[ic]] = Math.Max(resact[ic], TINY);
            int jc = ic;
            while (jc < nact)
            {
                int jcp = jc + 1;
                idiag = jc * jcp / 2;
                int jw = idiag + jcp;
                temp = Math.Sqrt(rfac[jw - 1] * rfac[jw - 1] + rfac[jw] * rfac[jw]);
                double cval = rfac[jw] / temp;
                double sval = rfac[jw - 1] / temp;
                rfac[jw - 1] = sval * rfac[idiag];
                rfac[jw] = cval * rfac[idiag];
                rfac[idiag] = temp;
                if (jcp < nact)
                {
                    for (int j = jcp + 1; j <= nact; ++j)
                    {
                        temp = sval * rfac[jw + jc] + cval * rfac[jw + jcp];
                        rfac[jw + jcp] = cval * rfac[jw + jc] - sval * rfac[jw + jcp];
                        rfac[jw + jc] = temp;
                        jw += j;
                    }
                }
                int jdiag = idiag - jc;
                for (int i = 1; i <= n; ++i)
                {
                    if (i < jc)
                    {
                        temp = rfac[idiag + i];
                        rfac[idiag + i] = rfac[jdiag + i];
                        rfac[jdiag + i] = temp;
                    }
                    temp = sval * qfac[i, jc] + cval * qfac[i, jcp];
                    qfac[i, jcp] = cval * qfac[i, jc] - sval * qfac[i, jcp];
                    qfac[i, jc] = temp;
                }
                iact[jc] = iact[jcp];
                resact[jc] = resact[jcp];
                vlam[jc] = vlam[jcp];
                jc = jcp;
            }
            --nact;
            switch (iflag)
            {
                case 1:
                    goto GETACT_50;
                case 2:
                    goto GETACT_60;
                case 3:
                    goto GETACT_280;
                default:
                    throw new InvalidOperationException("Invalid IFLAG value");
            }
        }

        private static void PRELIM(LincoaCalfunDelegate calfun, int n, int npt, int m, double[,] amat, double[] b, double[] x,
            double rhobeg, int iprint, double[] xbase, double[,] xpt, double[] fval, double[] xsav, double[] xopt,
            double[] gopt, out int kopt, double[] hq, double[] pq, double[,] bmat, double[,] zmat, out int idz, int ndim,
            double[] sp, double[] rescon, TextWriter logger)
        {
            double[] step = new double[1 + n];
            double[] w = new double[1 + npt + n];
//
//     The arguments N, NPT, M, AMAT, B, X, RHOBEG, IPRINT, XBASE, XPT, FVAL,
//       XSAV, XOPT, GOPT, HQ, PQ, BMAT, ZMAT, NDIM, SP and RESCON are the
//       same as the corresponding arguments in SUBROUTINE LINCOB.
//     KOPT is set to the integer such that XPT(KOPT,.) is the initial trust
//       region centre.
//     IDZ is going to be set to one, so that every element of Diag(DZ) is
//       one in the product ZMAT times Diag(DZ) times ZMAT^T, which is the
//       factorization of the leading NPT by NPT submatrix of H.
//     STEP, PQW and W are used for working space, the arrays STEP and PQW
//       being taken from LINCOB. The length of W must be at least N+NPT.
//
//     SUBROUTINE PRELIM provides the elements of XBASE, XPT, BMAT and ZMAT
//       for the first iteration, an important feature being that, if any of
//       of the columns of XPT is an infeasible point, then the largest of
//       the constraint violations there is at least 0.2*RHOBEG. It also sets
//       the initial elements of FVAL, XOPT, GOPT, HQ, PQ, SP and RESCON.
//
//     Set some constants.
//
            int nptm = npt - n - 1;
            double rhosq = rhobeg * rhobeg;
            double recip = ONE / rhosq;
            double reciq = Math.Sqrt(HALF) / rhosq;
            double test = 0.2 * rhobeg;
            kopt = 0;
            idz = 1;
            const int kbase = 1;
//
//     Set the initial elements of XPT, BMAT, SP and ZMAT to zero. 
//
            for (int j = 1; j <= n; ++j)
            {
                xbase[j] = x[j];
                for (int k = 1; k <= npt; ++k)
                    xpt[k, j] = ZERO;
                for (int i = 1; i <= ndim; ++i)
                    bmat[i, j] = ZERO;
            }
            for (int k = 1; k <= npt; ++k)
            {
                sp[k] = ZERO;
                for (int j = 1; j <= npt - n - 1; ++j)
                    zmat[k, j] = ZERO;
            }
//
//     Set the nonzero coordinates of XPT(K,.), K=1,2,...,min[2*N+1,NPT],
//       but they may be altered later to make a constraint violation
//       sufficiently large. The initial nonzero elements of BMAT and of
//       the first min[N,NPT-N-1] columns of ZMAT are set also.
//
            for (int j = 1; j <= n; ++j)
            {
                xpt[j + 1, j] = rhobeg;
                if (j < npt - n)
                {
                    int jp = n + j + 1;
                    xpt[jp, j] = -rhobeg;
                    bmat[j + 1, j] = HALF / rhobeg;
                    bmat[jp, j] = -HALF / rhobeg;
                    zmat[1, j] = -reciq - reciq;
                    zmat[j + 1, j] = reciq;
                    zmat[jp, j] = reciq;
                }
                else
                {
                    bmat[1, j] = -ONE / rhobeg;
                    bmat[j + 1, j] = ONE / rhobeg;
                    bmat[npt + j, j] = -HALF * rhosq;
                }
            }
//
//     Set the remaining initial nonzero elements of XPT and ZMAT when the
//       number of interpolation points exceeds 2*N+1.
//
            if (npt > 2 * n + 1)
            {
                for (int k = n + 1; k <= npt - n - 1; ++k)
                {
                    int itemp = (k - 1) / n;
                    int ipt = k - itemp * n;
                    int jpt = ipt + itemp;
                    if (jpt > n) jpt -= n;
                    xpt[n + k + 1, ipt] = rhobeg;
                    xpt[n + k + 1, jpt] = rhobeg;
                    zmat[1, k] = recip;
                    zmat[ipt + 1, k] = -recip;
                    zmat[jpt + 1, k] = -recip;
                    zmat[n + k + 1, k] = recip;
                }
            }
//
//     Update the constraint right hand sides to allow for the shift XBASE.
//
            if (m > 0)
            {
                for (int j = 1; j <= m; ++j)
                {
                    double temp = ZERO;
                    for (int i = 1; i <= n; ++i)
                        temp += amat[i, j] * xbase[i];
                    b[j] -= temp;
                }
            }
//
//     Go through the initial points, shifting every infeasible point if
//       necessary so that its constraint violation is at least 0.2*RHOBEG.
//
            for (int nf = 1; nf <= npt; ++nf)
            {
                double feas = ONE;
                double bigv = ZERO;
                int jsav = 0;
                {
                    int j = 0;

                    PRELIM_80:

                    ++j;
                    if (j <= m && nf >= 2)
                    {
                        double resid = -b[j];
                        for (int i = 1; i <= n; ++i)
                            resid = resid + xpt[nf, i] * amat[i, j];
                        if (resid <= bigv) goto PRELIM_80;
                        bigv = resid;
                        jsav = j;
                        if (resid <= test)
                        {
                            feas = -ONE;
                            goto PRELIM_80;
                        }
                        feas = ZERO;
                    }
                }
                if (feas < ZERO)
                {
                    for (int i = 1; i <= n; ++i)
                        step[i] = xpt[nf, i] + (test - bigv) * amat[i, jsav];
                    for (int k = 1; k <= npt; ++k)
                    {
                        sp[npt + k] = ZERO;
                        for (int j = 1; j <= n; ++j)
                            sp[npt + k] += xpt[k, j] * step[j];
                    }
                    UPDATE(n, npt, xpt, bmat, zmat, idz, sp, step, kbase, ref nf);
                    for (int i = 1; i <= n; ++i)
                        xpt[nf, i] = step[i];
                }
//
//     Calculate the objective function at the current interpolation point,
//       and set KOPT to the index of the first trust region centre.
//
                for (int j = 1; j <= n; ++j)
                    x[j] = xbase[j] + xpt[nf, j];
                double f = feas;
                calfun(n, x, ref f);
                if (iprint == 3)
                {
                    PRINT(logger, PRELIM_140, nf, f, FORMAT("  ", "15:E6", x, 1, n));
                }
                if (nf == 1)
                {
                    kopt = 1;
                }
                else if (f < fval[kopt] && feas > ZERO)
                {
                    kopt = nf;
                }
                fval[nf] = f;
            }
//
//     Set PQ for the first quadratic model.
//
            for (int j = 1; j <= nptm; ++j)
            {
                w[j] = ZERO;
                for (int k = 1; k <= npt; ++k)
                    w[j] += zmat[k, j] * fval[k];
            }
            for (int k = 1; k <= npt; ++k)
            {
                pq[k] = ZERO;
                for (int j = 1; j <= nptm; ++j)
                    pq[k] += zmat[k, j] * w[j];
            }
//
//     Set XOPT, SP, GOPT and HQ for the first quadratic model.
//
            for (int j = 1; j <= n; ++j)
            {
                xopt[j] = xpt[kopt, j];
                xsav[j] = xbase[j] + xopt[j];
                gopt[j] = ZERO;
            }
            for (int k = 1; k <= npt; ++k)
            {
                sp[k] = ZERO;
                for (int j = 1; j <= n; ++j)
                    sp[k] += xpt[k, j] * xopt[j];
                double temp = pq[k] * sp[k];
                for (int j = 1; j <= n; ++j)
                    gopt[j] += fval[k] * bmat[k, j] + temp * xpt[k, j];
            }
            for (int i = 1; i <= (n * n + n) / 2; ++i)
                hq[i] = ZERO;
//
//     Set the initial elements of RESCON.
//
            for (int j = 1; j <= m; ++j)
            {
                double temp = b[j];
                for (int i = 1; i <= n; ++i)
                    temp -= xopt[i] * amat[i, j];
                temp = Math.Max(temp, ZERO);
                if (temp >= rhobeg) temp = -temp;
                rescon[j] = temp;
            }
        }

        private static void QMSTEP(int n, int npt, int m, double[,] amat, double[,] xpt, double[] xopt, int nact,
            int[] iact, double[] rescon, double[,] qfac, int kopt, int knew, double del, double[] step, double[] gl,
            double[] pqw, out int ifeas)
        {
            double[] rstat = new double[1 + m];
            double[] w = new double[1 + n];
//
//     N, NPT, M, AMAT, B, XPT, XOPT, NACT, IACT, RESCON, QFAC, KOPT are the
//       same as the terms with these names in SUBROUTINE LINCOB.
//     KNEW is the index of the interpolation point that is going to be moved.
//     DEL is the current restriction on the length of STEP, which is never
//       greater than the current trust region radius DELTA.
//     STEP will be set to the required step from XOPT to the new point.
//     GL must be set on entry to the gradient of LFUNC at XBASE, where LFUNC
//       is the KNEW-th Lagrange function. It is used also for some other
//       gradients of LFUNC.
//     PQW provides the second derivative parameters of LFUNC.
//     RSTAT and W are used for working space. Their lengths must be at least
//       M and N, respectively. RSTAT(J) is set to -1.0, 0.0, or 1.0 if the
//       J-th constraint is irrelevant, active, or both inactive and relevant,
//       respectively.
//     IFEAS will be set to 0 or 1 if XOPT+STEP is infeasible or feasible.
//
//     STEP is chosen to provide a relatively large value of the modulus of
//       LFUNC(XOPT+STEP), subject to ||STEP|| <= DEL. A projected STEP is
//       calculated too, within the trust region, that does not alter the
//       residuals of the active constraints. The projected step is preferred
//       if its value of | LFUNC(XOPT+STEP) | is at least one fifth of the
//       original one, but the greatest violation of a linear constraint must
//       be at least 0.2*DEL, in order to keep the interpolation points apart.
//       The remedy when the maximum constraint violation is too small is to
//       restore the original step, which is perturbed if necessary so that
//       its maximum constraint violation becomes 0.2*DEL.
//
//     Set some constants.
//
            double test = 0.2 * del;
//
//     Replace GL by the gradient of LFUNC at the trust region centre, and
//       set the elements of RSTAT.
//
            for (int k = 1; k <= npt; ++k)
            {
                double temp = ZERO;
                for (int j = 1; j <= n; ++j)
                    temp += xpt[k, j] * xopt[j];
                temp *= pqw[k];
                for (int i = 1; i <= n; ++i)
                    gl[i] = gl[i] + temp * xpt[k, i];
            }
            if (m > 0)
            {
                for (int j = 1; j <= m; ++j)
                {
                    rstat[j] = ONE;
                    if (Math.Abs(rescon[j]) >= del) rstat[j] = -ONE;
                }
                for (int k = 1; k <= nact; ++k)
                    rstat[iact[k]] = ZERO;
            }
//
//     Find the greatest modulus of LFUNC on a line through XOPT and
//       another interpolation point within the trust region.
//
            int ksav = 0;
            double stpsav = ZERO;
            double vbig = ZERO;
            for (int k = 1; k <= npt; ++k)
            {
                if (k == kopt) continue;
                double ss = ZERO;
                double sp = ZERO;
                for (int i = 1; i <= n; ++i)
                {
                    double temp = xpt[k, i] - xopt[i];
                    ss += temp * temp;
                    sp += gl[i] * temp;
                }
                double stp = -del / Math.Sqrt(ss);
                double vlag;
                if (k == knew)
                {
                    if (sp * (sp - ONE) < ZERO) stp = -stp;
                    vlag = Math.Abs(stp * sp) + stp * stp * Math.Abs(sp - ONE);
                }
                else
                {
                    vlag = Math.Abs(stp * (ONE - stp) * sp);
                }
                if (vlag > vbig)
                {
                    ksav = k;
                    stpsav = stp;
                    vbig = vlag;
                }
            }
//
//     Set STEP to the move that gives the greatest modulus calculated above.
//       This move may be replaced by a steepest ascent step from XOPT.
//
            double gg = ZERO;
            for (int i = 1; i <= n; ++i)
            {
                gg += gl[i] * gl[i];
                step[i] = stpsav * (xpt[ksav, i] - xopt[i]);
            }
            double vgrad = del * Math.Sqrt(gg);
            if (vgrad <= TENTH * vbig) goto QMSTEP_220;
//
//     Make the replacement if it provides a larger value of VBIG.
//
            double ghg = ZERO;
            for (int k = 1; k <= npt; ++k)
            {
                double temp = ZERO;
                for (int j = 1; j <= n; ++j)
                    temp += xpt[k, j] * gl[j];
                ghg += pqw[k] * temp * temp;
            }
            double vnew = vgrad + Math.Abs(HALF * del * del * ghg / gg);
            if (vnew > vbig)
            {
                vbig = vnew;
                double stp = del / Math.Sqrt(gg);
                if (ghg < ZERO) stp = -stp;
                for (int i = 1; i <= n; ++i)
                    step[i] = stp * gl[i];
            }
            if (nact == 0 || nact == n) goto QMSTEP_220;
//
//     Overwrite GL by its projection. Then set VNEW to the greatest
//       value of |LFUNC| on the projected gradient from XOPT subject to
//       the trust region bound. If VNEW is sufficiently large, then STEP
//       may be changed to a move along the projected gradient.
//
            for (int k = nact + 1; k <= n; ++k)
            {
                w[k] = ZERO;
                for (int i = 1; i <= n; ++i)
                    w[k] += gl[i] * qfac[i, k];
            }
            gg = ZERO;
            for (int i = 1; i <= n; ++i)
            {
                gl[i] = ZERO;
                for (int k = nact + 1; k <= n; ++k)
                    gl[i] += qfac[i, k] * w[k];
                gg += gl[i] * gl[i];
            }
            vgrad = del * Math.Sqrt(gg);
            if (vgrad <= TENTH * vbig) goto QMSTEP_220;
            ghg = ZERO;
            for (int k = 1; k <= npt; ++k)
            {
                double temp = ZERO;
                for (int j = 1; j <= n; ++j)
                    temp += xpt[k, j] * gl[j];
                ghg += pqw[k] * temp * temp;
            }
            vnew = vgrad + Math.Abs(HALF * del * del * ghg / gg);
//
//     Set W to the possible move along the projected gradient.
//
            double ww = ZERO;
            {
                double stp = del / Math.Sqrt(gg);
                if (ghg < ZERO) stp = -stp;
                for (int i = 1; i <= n; ++i)
                {
                    w[i] = stp * gl[i];
                    ww += w[i] * w[i];
                }
            }
//
//     Set STEP to W if W gives a sufficiently large value of the modulus
//       of the Lagrange function, and if W either preserves feasibility
//       or gives a constraint violation of at least 0.2*DEL. The purpose
//       of CTOL below is to provide a check on feasibility that includes
//       a tolerance for contributions from computer rounding errors.
//
            if (vnew / vbig >= 0.2)
            {
                ifeas = 1;
                double bigv = ZERO;
                int j = 0;

                QMSTEP_170:

                ++j;
                if (j <= m)
                {
                    if (rstat[j] == ONE)
                    {
                        double temp = -rescon[j];
                        for (int i = 1; i <= n; ++i)
                            temp += w[i] * amat[i, j];
                        bigv = Math.Max(bigv, temp);
                    }
                    if (bigv < test) goto QMSTEP_170;
                    ifeas = 0;
                }
                double ctol = ZERO;
                {
                    double temp = 0.01 * Math.Sqrt(ww);
                    if (bigv > ZERO && bigv < temp)
                    {
                        for (int k = 1; k <= nact; ++k)
                        {
                            j = iact[k];
                            double sum = ZERO;
                            for (int i = 1; i <= n; ++i)
                                sum = sum + w[i] * amat[i, j];
                            ctol = Math.Max(ctol, Math.Abs(sum));
                        }
                    }
                }
                if (bigv <= 10.0 * ctol || bigv >= test)
                {
                    for (int i = 1; i <= n; ++i)
                        step[i] = w[i];
                    return;
                }
            }
//
//     Calculate the greatest constraint violation at XOPT+STEP with STEP at
//       its original value. Modify STEP if this violation is unacceptable.
//
            QMSTEP_220:

            ifeas = 1;
            int jsav = 0;
            double resmax = ZERO;
            {
                int j = 0;
                double bigv = ZERO;

                QMSTEP_230:

                ++j;
                if (j <= m)
                {
                    if (rstat[j] < ZERO) goto QMSTEP_230;
                    double temp = -rescon[j];
                    for (int i = 1; i <= n; ++i)
                        temp += step[i] * amat[i, j];
                    resmax = Math.Max(resmax, temp);
                    if (temp < test)
                    {
                        if (temp <= bigv) goto QMSTEP_230;
                        bigv = temp;
                        jsav = j;
                        ifeas = -1;
                        goto QMSTEP_230;
                    }
                    ifeas = 0;
                }
                if (ifeas == -1)
                {
                    for (int i = 1; i <= n; ++i)
                        step[i] += (test - bigv) * amat[i, jsav];
                    ifeas = 0;
                }
            }
//
//     Return the calculated STEP and the value of IFEAS.
//
        }

        private static void TRSTEP(int n, int npt, int m, double[,] amat, double[,] xpt, double[] hq,
            double[] pq, ref int nact, int[] iact, double[] rescon, double[,] qfac, double[] rfac, ref double snorm,
            double[] step, double[] g)
        {
            double[] resnew = new double[1 + m];
            double[] resact = new double[1 + n];
            double[] d = new double[1 + n];
            double[] dw = new double[1 + n];
            double[] w = new double[1 + Math.Max(m, 2 * n)];
//
//     N, NPT, M, AMAT, B, XPT, HQ, PQ, NACT, IACT, RESCON, QFAC and RFAC
//       are the same as the terms with these names in LINCOB. If RESCON(J)
//       is negative, then |RESCON(J)| must be no less than the trust region
//       radius, so that the J-th constraint can be ignored.
//     SNORM is set to the trust region radius DELTA initially. On the
//       return, however, it is the length of the calculated STEP, which is
//       set to zero if the constraints do not allow a long enough step.
//     STEP is the total calculated step so far from the trust region centre,
//       its final value being given by the sequence of CG iterations, which
//       terminate if the trust region boundary is reached.
//     G must be set on entry to the gradient of the quadratic model at the
//       trust region centre. It is used as working space, however, and is
//       always the gradient of the model at the current STEP, except that
//       on return the value of G(1) is set to ONE instead of to ZERO if
//       and only if GETACT is called more than once.
//     RESNEW, RESACT, D, DW and W are used for working space. A negative
//       value of RESNEW(J) indicates that the J-th constraint does not
//       restrict the CG steps of the current trust region calculation, a
//       zero value of RESNEW(J) indicates that the J-th constraint is active,
//       and otherwise RESNEW(J) is set to the greater of TINY and the actual
//       residual of the J-th constraint for the current STEP. RESACT holds
//       the residuals of the active constraints, which may be positive.
//       D is the search direction of each line search. DW is either another
//       search direction or the change in gradient along D. The length of W
//       must be at least MAX[M,2*N].
//
//     Set some numbers for the conjugate gradient iterations.
//
            double snsq = snorm * snorm;
//
//     Set the initial elements of RESNEW, RESACT and STEP.
//
            if (m > 0)
            {
                for (int j = 1; j <= m; ++j)
                {
                    resnew[j] = rescon[j];
                    if (rescon[j] >= snorm)
                    {
                        resnew[j] = -ONE;
                    }
                    else if (rescon[j] >= ZERO)
                    {
                        resnew[j] = Math.Max(resnew[j], TINY);
                    }
                }
                if (nact > 0)
                {
                    for (int k = 1; k <= nact; ++k)
                    {
                        resact[k] = rescon[iact[k]];
                        resnew[iact[k]] = ZERO;
                    }
                }
            }
            for (int i = 1; i <= n; ++i)
                step[i] = ZERO;
            double ss = ZERO;
            double reduct = ZERO;
            int ncall = 0;
//
//     GETACT picks the active set for the current STEP. It also sets DW to
//       the vector closest to -G that is orthogonal to the normals of the
//       active constraints. DW is scaled to have length 0.2*SNORM, as then
//       a move of DW from STEP is allowed by the linear constraints.
//
            TRSTEP_40:

            ++ncall;
            double dsq = GETACT(n, m, amat, ref nact, iact, qfac, rfac, snorm, resnew, resact, g, dw);
            if (dsq == ZERO) goto TRSTEP_320;
            double scale = 0.2 * snorm / Math.Sqrt(dsq);
            for (int i = 1; i <= n; ++i)
                dw[i] *= scale;
//
//     If the modulus of the residual of an active constraint is substantial,
//       then set D to the shortest move from STEP to the boundaries of the
//       active constraints.
//
            double resmax = ZERO;
            if (nact > 0)
            {
                for (int k = 1; k <= nact; ++k)
                    resmax = Math.Max(resmax, resact[k]);
            }
            double gamma = ZERO;
            if (resmax > 1.0E-4 * snorm)
            {
                int ir = 0;
                for (int k = 1; k <= nact; ++k)
                {
                    double temp = resact[k];
                    if (k >= 2)
                    {
                        for (int i = 1; i <= k - 1; ++i)
                        {
                            ++ir;
                            temp -= rfac[ir] * w[i];
                        }
                    }
                    ++ir;
                    w[k] = temp / rfac[ir];
                }
                for (int i = 1; i <= n; ++i)
                {
                    d[i] = ZERO;
                    for (int k = 1; k <= nact; ++k)
                        d[i] += w[k] * qfac[i, k];
                }
//
//     The vector D that has just been calculated is also the shortest move
//       from STEP+DW to the boundaries of the active constraints. Set GAMMA
//       to the greatest steplength of this move that satisfies the trust
//       region bound.
//
                double rhs = snsq;
                double ds = ZERO;
                double dd = ZERO;
                for (int i = 1; i <= n; ++i)
                {
                    double sum = step[i] + dw[i];
                    rhs -= sum * sum;
                    ds += d[i] * sum;
                    dd += d[i] * d[i];
                }
                if (rhs > ZERO)
                {
                    double temp = Math.Sqrt(ds * ds + dd * rhs);
                    if (ds <= ZERO)
                    {
                        gamma = (temp - ds) / dd;
                    }
                    else
                    {
                        gamma = rhs / (temp + ds);
                    }
                }
//
//     Reduce the steplength GAMMA if necessary so that the move along D
//       also satisfies the linear constraints.
//
                {
                    int j = 0;

                    TRSTEP_110:

                    if (gamma > ZERO)
                    {
                        ++j;
                        if (resnew[j] > ZERO)
                        {
                            double ad = ZERO;
                            double adw = ZERO;
                            for (int i = 1; i <= n; ++i)
                            {
                                ad += amat[i, j] * d[i];
                                adw += amat[i, j] * dw[i];
                            }
                            if (ad > ZERO)
                            {
                                double temp = Math.Max((resnew[j] - adw) / ad, ZERO);
                                gamma = Math.Min(gamma, temp);
                            }
                        }
                        if (j < m) goto TRSTEP_110;
                    }
                }
                gamma = Math.Min(gamma, ONE);
            }
//
//     Set the next direction for seeking a reduction in the model function
//       subject to the trust region bound and the linear constraints.
//
            int icount;
            if (gamma <= ZERO)
            {
                for (int i = 1; i <= n; ++i)
                    d[i] = dw[i];
                icount = nact;
            }
            else
            {
                for (int i = 1; i <= n; ++i)
                    d[i] = dw[i] + gamma * d[i];
                icount = nact - 1;
            }
            double alpbd = ONE;
//
//     Set ALPHA to the steplength from STEP along D to the trust region
//       boundary. Return if the first derivative term of this step is
//       sufficiently small or if no further progress is possible.
//
            TRSTEP_150:

            ++icount;
            double alpha;
            double dg = ZERO;
            {
                double rhs = snsq - ss;
                if (rhs <= ZERO) goto TRSTEP_320;
                double ds = ZERO;
                double dd = ZERO;
                for (int I = 1; I <= n; ++I)
                {
                    dg += d[I] * g[I];
                    ds += d[I] * step[I];
                    dd += d[I] * d[I];
                }
                if (dg >= ZERO) goto TRSTEP_320;
                double temp = Math.Sqrt(rhs * dd + ds * ds);
                if (ds <= ZERO)
                {
                    alpha = (temp - ds) / dd;
                }
                else
                {
                    alpha = rhs / (temp + ds);
                }
                if (-alpha * dg <= CTEST * reduct) goto TRSTEP_320;
            }
//
//     Set DW to the change in gradient along D.
//
            int ih = 0;
            for (int j = 1; j <= n; ++j)
            {
                dw[j] = ZERO;
                for (int i = 1; i <= j; ++i)
                {
                    ++ih;
                    if (i < j) dw[j] += hq[ih] * d[i];
                    dw[i] += hq[ih] * d[j];
                }
            }
            for (int k = 1; k <= npt; ++k)
            {
                double temp = ZERO;
                for (int j = 1; j <= n; ++j)
                    temp += xpt[k, j] * d[j];
                temp *= pq[k];
                for (int i = 1; i <= n; ++i)
                    dw[i] += temp * xpt[k, i];
            }
//
//     Set DGD to the curvature of the model along D. Then reduce ALPHA if
//       necessary to the value that minimizes the model.
//
            double dgd = ZERO;
            for (int i = 1; i <= n; ++i)
                dgd += d[i] * dw[i];
            double alpht = alpha;
            if (dg + alpha * dgd > ZERO)
            {
                alpha = -dg / dgd;
            }
//
//     Make a further reduction in ALPHA if necessary to preserve feasibility,
//       and put some scalar products of D with constraint gradients in W.
//
            double alphm = alpha;
            int jsav = 0;
            if (m > 0)
            {
                for (int j = 1; j <= m; ++j)
                {
                    double ad = ZERO;
                    if (resnew[j] > ZERO)
                    {
                        for (int i = 1; i <= n; ++i)
                            ad += amat[i, j] * d[i];
                        if (alpha * ad > resnew[j])
                        {
                            alpha = resnew[j] / ad;
                            jsav = j;
                        }
                    }
                    w[j] = ad;
                }
            }
            alpha = Math.Max(alpha, alpbd);
            alpha = Math.Min(alpha, alphm);
            if (icount == nact) alpha = Math.Min(alpha, ONE);
//
//     Update STEP, G, RESNEW, RESACT and REDUCT.
//
            ss = ZERO;
            for (int i = 1; i <= n; ++i)
            {
                step[i] += alpha * d[i];
                ss += step[i] * step[i];
                g[i] += alpha * dw[i];
            }
            if (m > 0)
            {
                for (int j = 1; j <= m; ++j)
                {
                    if (resnew[j] > ZERO)
                    {
                        resnew[j] = Math.Max(resnew[j] - alpha * w[j], TINY);
                    }
                }
            }
            if (icount == nact && nact > 0)
            {
                for (int k = 1; k <= nact; ++k)
                    resact[k] *= (ONE - gamma);
            }
            reduct -= alpha * (dg + HALF * alpha * dgd);
//
//     Test for termination. Branch to label 40 if there is a new active
//       constraint and if the distance from STEP to the trust region
//       boundary is at least 0.2*SNORM.
//
            if (alpha == alpht) goto TRSTEP_320;
            {
                double temp = -alphm * (dg + HALF * alphm * dgd);
                if (temp <= CTEST * reduct) goto TRSTEP_320;
            }
            if (jsav > 0)
            {
                if (ss <= 0.64 * snsq) goto TRSTEP_40;
                goto TRSTEP_320;
            }
            if (icount == n) goto TRSTEP_320;
//
//     Calculate the next search direction, which is conjugate to the
//       previous one except in the case ICOUNT=NACT.
//
            if (nact > 0)
            {
                for (int j = nact + 1; j <= n; ++j)
                {
                    w[j] = ZERO;
                    for (int i = 1; i <= n; ++i)
                        w[j] += g[i] * qfac[i, j];
                }
                for (int i = 1; i <= n; ++i)
                {
                    double temp = ZERO;
                    for (int J = nact + 1; J <= n; ++J)
                        temp += qfac[i, J] * w[J];
                    w[n + i] = temp;
                }
            }
            else
            {
                for (int i = 1; i <= n; ++i)
                    w[n + i] = g[i];
            }
            double beta;
            if (icount == nact)
            {
                beta = ZERO;
            }
            else
            {
                double wgd = ZERO;
                for (int i = 1; i <= n; ++i)
                    wgd += w[n + i] * dw[i];
                beta = wgd / dgd;
            }
            for (int i = 1; i <= n; ++i)
                d[i] = -w[n + i] + beta * d[i];
            alpbd = ZERO;
            goto TRSTEP_150;
//
//     Return from the subroutine.
//
            TRSTEP_320:

            snorm = ZERO;
            if (reduct > ZERO) snorm = Math.Sqrt(ss);
            g[1] = ZERO;
            if (ncall > 1) g[1] = ONE;
        }

        private static void UPDATE(int n, int npt, double[,] xpt, double[,] bmat, double[,] zmat, int idz,
            double[] sp, double[] step, int kopt, ref int knew)
        {
            double[] vlag = new double[1 + npt + n];
            double[] w = new double[1 + npt + n];
//
//     The arguments N, NPT, XPT, BMAT, ZMAT, IDZ, NDIM ,SP and STEP are
//       identical to the corresponding arguments in SUBROUTINE LINCOB.
//     KOPT is such that XPT(KOPT,.) is the current trust region centre.
//     KNEW on exit is usually positive, and then it is the index of an
//       interpolation point to be moved to the position XPT(KOPT,.)+STEP(.).
//       It is set on entry either to its final value or to 0. In the latter
//       case, the final value of KNEW is chosen to maximize the denominator
//       of the matrix updating formula times a weighting factor.
//     VLAG and W are used for working space, the first NPT+N elements of
//       both of these vectors being required.
//
//     The arrays BMAT and ZMAT with IDZ are updated, the new matrices being
//       the ones that are suitable after the shift of the KNEW-th point to
//       the new position XPT(KOPT,.)+STEP(.). A return with KNEW set to zero
//       occurs if the calculation fails due to a zero denominator in the
//       updating formula, which should never happen.
//
//     Set some constants.
//
            double nptm = npt - n - 1;
//
//     Calculate VLAG and BETA for the current choice of STEP. The first NPT
//       elements of VLAG are set to the values of the Lagrange functions at
//       XPT(KOPT,.)+STEP(.). The first NPT components of W_check are held
//       in W, where W_check is defined in a paper on the updating method.
//
            for (int k = 1; k <= npt; ++k)
            {
                w[k] = sp[npt + k] * (HALF * sp[npt + k] + sp[k]);
                double sum = ZERO;
                for (int j = 1; j <= n; ++j)
                    sum += bmat[k, j] * step[j];
                vlag[k] = sum;
            }
            double beta = ZERO;
            for (int k = 1; k <= nptm; ++k)
            {
                double sum = ZERO;
                for (int i = 1; i <= npt; ++i)
                    sum = sum + zmat[i, k] * w[i];
                if (k < idz)
                {
                    beta += sum * sum;
                    sum = -sum;
                }
                else
                {
                    beta -= sum * sum;
                }
                for (int i = 1; i <= npt; ++i)
                    vlag[i] = vlag[i] + sum * zmat[i, k];
            }
            double bsum = ZERO;
            double dx = ZERO;
            double ssq = ZERO;
            for (int j = 1; j <= n; ++j)
            {
                double sum = ZERO;
                for (int i = 1; i <= npt; ++i)
                    sum += w[i] * bmat[i, j];
                bsum += sum * step[j];
                int jp = npt + j;
                for (int k = 1; k <= n; ++k)
                    sum += bmat[jp, k] * step[k];
                vlag[jp] = sum;
                bsum += sum * step[j];
                dx += step[j] * xpt[kopt, j];
                ssq += step[j] * step[j];
            }
            beta = dx * dx + ssq * (sp[kopt] + dx + dx + HALF * ssq) + beta - bsum;
            vlag[kopt] += +ONE;
//
//     If KNEW is zero initially, then pick the index of the interpolation
//       point to be deleted, by maximizing the absolute value of the
//       denominator of the updating formula times a weighting factor.
//       
//
            if (knew == 0)
            {
                double denmax = ZERO;
                for (int k = 1; k <= npt; ++k)
                {
                    double hdiag = ZERO;
                    for (int j = 1; j <= nptm; ++j)
                    {
                        double temp = ONE;
                        if (j < idz) temp = -ONE;
                        hdiag += temp * zmat[k, j] * zmat[k, j];
                    }
                    double denabs = Math.Abs(beta * hdiag + vlag[k] * vlag[k]);
                    double distsq = ZERO;
                    for (int j = 1; j <= n; ++j)
                        distsq += Math.Pow(xpt[k, j] - xpt[kopt, j], 2.0);
                    {
                        double temp = denabs * distsq * distsq;
                        if (temp > denmax)
                        {
                            denmax = temp;
                            knew = k;
                        }
                    }
                }
            }
//
//     Apply the rotations that put zeros in the KNEW-th row of ZMAT.
//
            int jl = 1;
            double tempa, tempb = ZERO;
            if (nptm >= 2)
            {
                for (int j = 2; j <= nptm; ++j)
                {
                    if (j == idz)
                    {
                        jl = idz;
                    }
                    else if (zmat[knew, j] != ZERO)
                    {
                        double temp = Math.Sqrt(zmat[knew, jl] * zmat[knew, jl] + zmat[knew, j] * zmat[knew, j]);
                        tempa = zmat[knew, jl] / temp;
                        tempb = zmat[knew, j] / temp;
                        for (int i = 1; i <= npt; ++i)
                        {
                            temp = tempa * zmat[i, jl] + tempb * zmat[i, j];
                            zmat[i, j] = tempa * zmat[i, j] - tempb * zmat[i, jl];
                            zmat[i, jl] = temp;
                        }
                        zmat[knew, j] = ZERO;
                    }
                }
            }
//
//     Put the first NPT components of the KNEW-th column of the Z Z^T matrix
//       into W, and calculate the parameters of the updating formula.
//
            tempa = zmat[knew, 1];
            if (idz >= 2) tempa = -tempa;
            if (jl > 1) tempb = zmat[knew, jl];
            for (int i = 1; i <= npt; ++i)
            {
                w[i] = tempa * zmat[i, 1];
                if (jl > 1) w[i] += tempb * zmat[i, jl];
            }
            double alpha = w[knew];
            double tau = vlag[knew];
            double tausq = tau * tau;
            double denom = alpha * beta + tausq;
            vlag[knew] -= ONE;
            if (denom == ZERO)
            {
                knew = 0;
                return;
            }
            double sqrtdn = Math.Sqrt(Math.Abs(denom));
//
//     Complete the updating of ZMAT when there is only one nonzero element
//       in the KNEW-th row of the new matrix ZMAT. IFLAG is set to one when
//       the value of IDZ is going to be reduced.
//
            int iflag = 0;
            if (jl == 1)
            {
                tempa = tau / sqrtdn;
                tempb = zmat[knew, 1] / sqrtdn;
                for (int i = 1; i <= npt; ++i)
                    zmat[i, 1] = tempa * zmat[i, 1] - tempb * vlag[i];
                if (denom < ZERO)
                {
                    if (idz == 1)
                    {
                        idz = 2;
                    }
                    else
                    {
                        iflag = 1;
                    }
                }
            }
            else
            {
//
//     Complete the updating of ZMAT in the alternative case.
//
                int ja = 1;
                if (beta >= ZERO) ja = jl;
                int jb = jl + 1 - ja;
                double temp = zmat[knew, jb] / denom;
                tempa = temp * beta;
                tempb = temp * tau;
                temp = zmat[knew, ja];
                double scala = ONE / Math.Sqrt(Math.Abs(beta) * temp * temp + tausq);
                double scalb = scala * sqrtdn;
                for (int i = 1; i <= npt; ++i)
                {
                    zmat[i, ja] = scala * (tau * zmat[i, ja] - temp * vlag[i]);
                    zmat[i, jb] = scalb * (zmat[i, jb] - tempa * w[i] - tempb * vlag[i]);
                }
                if (denom <= ZERO)
                {
                    if (beta < ZERO)
                    {
                        idz = idz + 1;
                    }
                    else
                    {
                        iflag = 1;
                    }
                }
            }
//
//     Reduce IDZ when the diagonal part of the ZMAT times Diag(DZ) times
//       ZMAT^T factorization gains another positive element. Then exchange
//       the first and IDZ-th columns of ZMAT.
//
            if (iflag == 1)
            {
                --idz;
                for (int i = 1; i <= npt; ++i)
                {
                    double temp = zmat[i, 1];
                    zmat[i, 1] = zmat[i, idz];
                    zmat[i, idz] = temp;
                }
            }
//
//     Finally, update the matrix BMAT.
//
            for (int j = 1; j <= n; ++j)
            {
                int jp = npt + j;
                w[jp] = bmat[knew, j];
                tempa = (alpha * vlag[jp] - tau * w[jp]) / denom;
                tempb = (-beta * w[jp] - tau * vlag[jp]) / denom;
                for (int i = 1; i <= jp; ++i)
                {
                    bmat[i, j] = bmat[i, j] + tempa * vlag[i] + tempb * w[i];
                    if (i > npt) bmat[jp, i - npt] = bmat[i, j];
                }
            }
        }

        private static void PRINT(TextWriter logger, string format, params object[] args)
        {
            if (logger != null) logger.WriteLine(format, args);
        }

        private static string FORMAT<T>(string separator, string itemFormatter, IEnumerable<T> items, int start, int end)
        {
            return String.Join(separator,
                items.Skip(start).Take(end).Select(item => String.Format("{0," + itemFormatter + "}", item)));
        }
        // ReSharper restore SuggestUseVarKeywordEvident
        // ReSharper restore InconsistentNaming

        #endregion
    }
>>>>>>> 2b712ee9
}<|MERGE_RESOLUTION|>--- conflicted
+++ resolved
@@ -1,4 +1,3 @@
-<<<<<<< HEAD
 /*
  *  Copyright (c) 2012-2014, Cureos AB.
  *  All rights reserved.
@@ -18,82 +17,54 @@
  *
  *  You should have received a copy of the GNU General Public License
  *  along with CSNumerics.  If not, see <http://www.gnu.org/licenses/>.
- *  
- *  Remarks:
- * 
- *  The original Fortran 77 version of this code was developed by Michael Powell (mjdp@cam.ac.uk) and can be downloaded from this location:
- *  http://plato.asu.edu/ftp/lincoa.zip
  */
-
-using System;
-using System.Collections.Generic;
-using System.IO;
-using System.Linq;
 
 namespace Cureos.Numerics.Optimizers
 {
+    using System;
+    using System.Collections.Generic;
+    using System.IO;
+    using System.Linq;
 
     #region DELEGATES
 
-    internal delegate void LincoaCalfunDelegate(int n, double[] x, ref double f);
+    /// <summary>
+    /// Delegate for the LINCOA objective function formulation.
+    /// </summary>
+    /// <param name="n">Number of variables.</param>
+    /// <param name="x">Variable array.</param>
+    /// <param name="constraintsSatisfied">true if <paramref name="x"/> satisfies all constraints within workign accuract, false otherwise.</param>
+    /// <returns>Value of the objective function at <paramref name="x"/>.</returns>
+    public delegate double LincoaObjectiveFunctionDelegate(int n, double[] x, bool constraintsSatisfied);
 
     #endregion
 
-    public class Lincoa
+    /// <summary>
+    /// LINCOA, Derivative-free optimizer of nonlinear objective function with linear constraints.
+    /// </summary>
+    public class Lincoa : IPowellOptimizer
     {
+// ReSharper disable InconsistentNaming
+
+        #region DELEGATES
+
+        private delegate void LincoaCalfunDelegate(int n, double[] x, ref double f);
+
+        #endregion
+
         #region INNER TYPES
-
-// ReSharper disable InconsistentNaming
-        public enum Status
-        {
-            Normal,
-            N_TooSmall,
-            NPT_OutOfRange,
-            MAXFUN_NotLargerThan_NPT,
-            ConstraintGradientIsZero,
-            MAXFUN_Reached,
-            X_RoundingErrorsPreventUpdate,
-            UpdatingFormulaDenominatorZero
-        }
-
-        public class Result
-        {
-            #region CONSTRUCTORS
-
-            public Result(Status status, int nf, double f, double[] x)
-            {
-                Status = status;
-                Evals = nf;
-                F = f;
-                X = x;
-            }
-
-            #endregion
-
-            #region PROPERTIES
-
-            public Status Status { get; private set; }
-
-            public int Evals { get; private set; }
-
-            public double F { get; private set; }
-
-            public double[] X { get; private set; }
-
-            #endregion
-        }
 
         private class LincoaCalfunAdapter
         {
             #region FIELDS
 
-            private readonly Func<int, double[], bool, double> _objective;
+            private readonly LincoaObjectiveFunctionDelegate _objective;
 
             #endregion
 
             #region CONSTRUCTORS
 
-            internal LincoaCalfunAdapter(Func<int, double[], bool, double> objective)
+            internal LincoaCalfunAdapter(LincoaObjectiveFunctionDelegate objective)
             {
                 _objective = objective;
             }
@@ -146,36 +117,157 @@
 
         #endregion
 
-        #region METHODS
-
-        public static Result FindMinimum(Func<int, double[], bool, double> objective, int n, int npt, int m,
-            double[,] a, double[] b, double[] x, double rhobeg = 1.0, double rhoend = 1.0e-6, int iprint = 1,
-            int maxfun = 10000, TextWriter logger = null)
+        #region FIELDS
+
+        private readonly LincoaObjectiveFunctionDelegate _objective;
+
+        private readonly double[,] _a;
+        private readonly double[] _b;
+
+        private readonly int _n;
+        private readonly int _m;
+
+        private double _rhobeg;
+        private double _rhoend;
+
+        private int _npt;
+        private int _maxfun;
+        private int _iprint;
+
+        private TextWriter _logger;
+
+        #endregion
+
+        #region CONSTRUCTORS
+
+        /// <summary>
+        /// Initializes an instance of the LINCOA optimizer.
+        /// </summary>
+        /// <param name="n">Number of variables.</param>
+        /// <param name="m">Number of linear constraints.</param>
+        /// <param name="objective">Objective function subject to minimization.</param>
+        /// <param name="a">Linear constraints matrix.</param>
+        /// <param name="b">Linear constraints vector.</param>
+        public Lincoa(int n, int m, LincoaObjectiveFunctionDelegate objective, double[,] a, double[] b)
         {
-            var xx = new double[1 + n];
-            Array.Copy(x, 0, xx, 1, n);
-
-            var aa = new double[1 + n, 1 + m];
+            _n = n;
+            _m = m;
+            _objective = objective;
+
+            _a = new double[1 + n, 1 + m];
             for (var j = 0; j < m; ++j)
                 for (var i = 0; i < n; ++i)
-                    aa[1 + i, 1 + j] = a[j, i];
-
-            var bb = new double[1 + m];
-            Array.Copy(b, 0, bb, 1, m);
+                    _a[1 + i, 1 + j] = a[j, i];
+
+            _b = new double[1 + m];
+            Array.Copy(b, 0, _b, 1, m);
+
+            _npt = _n + 6;
+            _rhobeg = 1.0;
+            _rhoend = 1.0e-6;
+            _maxfun = 10000;
+            _iprint = 0;
+            _logger = null;
+        }
+
+        /// <summary>
+        /// Initializes an instance of the LINCOA optimizer, assuming that number of variables and constraints are given by the size of <paramref name="a"/>.
+        /// </summary>
+        /// <param name="n">Number of variables.</param>
+        /// <param name="m">Number of linear constraints.</param>
+        /// <param name="objective">Objective function subject to minimization.</param>
+        /// <param name="a">Linear constraints matrix.</param>
+        /// <param name="b">Linear constraints vector.</param>
+        public Lincoa(LincoaObjectiveFunctionDelegate objective, double[,] a, double[] b) 
+            : this(a.GetLength(1), a.GetLength(0), objective, a, b)
+        {
+        }
+
+        #endregion
+
+        #region PROPERTIES
+
+        /// <summary>
+        /// Gets or sets the number of interpolation conditions.
+        /// </summary>
+        public int InterpolationConditions
+        {
+            get { return _npt; }
+            set { _npt = value; }
+        }
+
+        /// <summary>
+        /// Gets or sets the start value of the trust region radius.
+        /// </summary>
+        public double TrustRegionRadiusStart
+        {
+            get { return _rhobeg; }
+            set { _rhobeg = value; }
+        }
+
+        /// <summary>
+        /// Gets or sets the final value of the trust region radius.
+        /// </summary>
+        public double TrustRegionRadiusEnd
+        {
+            get { return _rhoend; }
+            set { _rhoend = value; }
+        }
+
+        /// <summary>
+        /// Gets or sets the number of maximum function calls.
+        /// </summary>
+        public int MaximumFunctionCalls
+        {
+            get { return _maxfun; }
+            set { _maxfun = value; }
+        }
+
+        /// <summary>
+        /// Gets or sets the print level to the logger.
+        /// </summary>
+        public int PrintLevel {
+            get { return _iprint; }
+            set { _iprint = value; }
+        }
+
+        /// <summary>
+        /// Gets or sets the logger to which LINCOA log information should be sent.
+        /// </summary>
+        public TextWriter Logger
+        {
+            get { return _logger; }
+            set { _logger = value; }
+        }
+
+
+        #endregion
+
+        #region METHODS
+
+        /// <summary>
+        /// Find a local minimum of provided objective function satisfying the provided linear constraints.
+        /// </summary>
+        /// <param name="x0">Initial variable array.</param>
+        /// <returns>Summary of the optimization result.</returns>
+        public OptimizationSummary FindMinimum(double[] x0)
+        {
+            var x = new double[1 + _n];
+            Array.Copy(x0, 0, x, 1, _n);
 
             double f;
             int nf;
-            var calfun = new LincoaCalfunDelegate(new LincoaCalfunAdapter(objective).CALFUN);
-            var status = LINCOA(calfun, n, npt, m, aa, bb, xx, rhobeg, rhoend, iprint, maxfun, out f, out nf, logger);
-
-            var xopt = new double[n];
-            Array.Copy(xx, 1, xopt, 0, n);
-
-            return new Result(status, nf, f, xopt);
+            var calfun = new LincoaCalfunDelegate(new LincoaCalfunAdapter(_objective).CALFUN);
+            var status = LINCOA(calfun, _n, _npt, _m, _a, _b, x, _rhobeg, _rhoend, _iprint, _maxfun, out f, out nf, _logger);
+
+            var xopt = new double[_n];
+            Array.Copy(x, 1, xopt, 0, _n);
+
+            return new OptimizationSummary(status, nf, f, xopt);
         }
 
 // ReSharper disable SuggestUseVarKeywordEvident
-        private static Status LINCOA(LincoaCalfunDelegate calfun, int n, int npt, int m, double[,] a, double[] b,
+        private static OptimizationStatus LINCOA(LincoaCalfunDelegate calfun, int n, int npt, int m, double[,] a, double[] b,
             double[] x, double rhobeg, double rhoend, int iprint, int maxfun, out double f, out int nf, TextWriter logger)
         {
             f = Double.MaxValue;
@@ -245,17 +337,17 @@
             if (n <= 1)
             {
                 PRINT(logger, LINCOA_10);
-                return Status.N_TooSmall;
+                return OptimizationStatus.N_TooSmall;
             }
             if (npt < n + 2 || npt > ((n + 2) * np) / 2)
             {
                 PRINT(logger, LINCOA_20);
-                return Status.NPT_OutOfRange;
+                return OptimizationStatus.NPT_OutOfRange;
             }
             if (maxfun <= npt)
             {
                 PRINT(logger, LINCOA_30);
-                return Status.MAXFUN_NotLargerThan_NPT;
+                return OptimizationStatus.MAXFUN_NotLargerThan_NPT;
             }
 //
 //     Normalize the constraints, and copy the resultant constraint matrix
@@ -279,7 +371,7 @@
                     if (temp == ZERO)
                     {
                         PRINT(logger, LINCOA_50);
-                        return Status.ConstraintGradientIsZero;
+                        return OptimizationStatus.ConstraintGradientIsZero;
                     }
                     temp = Math.Sqrt(temp);
                     if (sum - b[j] > smallx * temp) iflag = 1;
@@ -297,10 +389,10 @@
             return LINCOB(calfun, n, npt, m, amat, bnorm, x, rhobeg, rhoend, iprint, maxfun, out f, out nf, logger);
         }
 
-        private static Status LINCOB(LincoaCalfunDelegate calfun, int n, int npt, int m, double[,] amat, double[] b,
+        private static OptimizationStatus LINCOB(LincoaCalfunDelegate calfun, int n, int npt, int m, double[,] amat, double[] b,
             double[] x, double rhobeg, double rhoend, int iprint, int maxfun, out double f, out int nf, TextWriter logger)
         {
-            Status? status = null;
+            OptimizationStatus? status = null;
 //
 //     The arguments N, NPT, M, X, RHOBEG, RHOEND, IPRINT and MAXFUN are
 //       identical to the corresponding arguments in SUBROUTINE LINCOA.
@@ -620,7 +712,7 @@
             {
                 --nf;
                 if (iprint > 0) PRINT(logger, LINCOB_230);
-                status = Status.MAXFUN_Reached;
+                status = OptimizationStatus.MAXFUN_Reached;
                 goto LINCOB_600;
             }
             double xdiff = ZERO;
@@ -636,7 +728,7 @@
             {
                 ifeas = 0;
                 if (iprint > 0) PRINT(logger, LINCOB_250);
-                status = Status.X_RoundingErrorsPreventUpdate;
+                status = OptimizationStatus.X_RoundingErrorsPreventUpdate;
                 goto LINCOB_600;
             }
             if (ksave <= 0) ifeas = 1;
@@ -715,7 +807,7 @@
             if (knew == 0)
             {
                 if (iprint > 0) PRINT(logger, LINCOB_320);
-                status = Status.UpdatingFormulaDenominatorZero;
+                status = OptimizationStatus.UpdatingFormulaDenominatorZero;
                 goto LINCOB_600;
             }
 //
@@ -971,7 +1063,7 @@
                 PRINT(logger, LINCOB_590, f, FORMAT("  ", "15:E6", x, 1, n));
             }
 
-            return status.GetValueOrDefault(Status.Normal);
+            return status.GetValueOrDefault(OptimizationStatus.Normal);
         }
 
         private static double GETACT(int n, int m, double[,] amat, ref int nact, int[] iact, double[,] qfac,
@@ -2478,2578 +2570,4 @@
 
         #endregion
     }
-=======
-/*
- *  Copyright (c) 2012-2014, Cureos AB.
- *  All rights reserved.
- *  http://www.cureos.com
- *
- *	This file is part of CSNumerics.
- *
- *  CSNumerics is free software: you can redistribute it and/or modify
- *  it under the terms of the GNU General Public License as published by
- *  the Free Software Foundation, either version 3 of the License, or
- *  (at your option) any later version.
- *
- *  CSNumerics is distributed in the hope that it will be useful,
- *  but WITHOUT ANY WARRANTY; without even the implied warranty of
- *  MERCHANTABILITY or FITNESS FOR A PARTICULAR PURPOSE.  See the
- *  GNU General Public License for more details.
- *
- *  You should have received a copy of the GNU General Public License
- *  along with CSNumerics.  If not, see <http://www.gnu.org/licenses/>.
- */
-
-namespace Cureos.Numerics.Optimizers
-{
-    using System;
-    using System.Collections.Generic;
-    using System.IO;
-    using System.Linq;
-
-    #region DELEGATES
-
-    /// <summary>
-    /// Delegate for the LINCOA objective function formulation.
-    /// </summary>
-    /// <param name="n">Number of variables.</param>
-    /// <param name="x">Variable array.</param>
-    /// <param name="constraintsSatisfied">true if <paramref name="x"/> satisfies all constraints within workign accuract, false otherwise.</param>
-    /// <returns>Value of the objective function at <paramref name="x"/>.</returns>
-    public delegate double LincoaObjectiveFunctionDelegate(int n, double[] x, bool constraintsSatisfied);
-
-    #endregion
-
-    /// <summary>
-    /// LINCOA, Derivative-free optimizer of nonlinear objective function with linear constraints.
-    /// </summary>
-    public class Lincoa : IPowellOptimizer
-    {
-// ReSharper disable InconsistentNaming
-
-        #region DELEGATES
-
-        private delegate void LincoaCalfunDelegate(int n, double[] x, ref double f);
-
-        #endregion
-
-        #region INNER TYPES
-
-        private class LincoaCalfunAdapter
-        {
-            #region FIELDS
-
-            private readonly LincoaObjectiveFunctionDelegate _objective;
-
-            #endregion
-
-            #region CONSTRUCTORS
-
-            internal LincoaCalfunAdapter(LincoaObjectiveFunctionDelegate objective)
-            {
-                _objective = objective;
-            }
-
-            #endregion
-
-            #region METHODS
-
-            internal void CALFUN(int n, double[] xx, ref double f)
-            {
-                var x = new double[n];
-                Array.Copy(xx, 1, x, 0, n);
-                f = _objective(n, x, f > 0.0);
-            }
-
-            #endregion
-        }
-
-        #endregion
-
-        #region FIELDS
-
-        private const double ZERO = 0.0;
-        private const double HALF = 0.5;
-        private const double ONE = 1.0;
-        private const double TENTH = 0.1;
-        private const double TINY = 1.0E-60;
-        private const double CTEST = 0.01;
-
-        private static readonly string LF = Environment.NewLine;
-
-// ReSharper disable ConvertToConstant.Local
-        private static readonly string LINCOA_10 = "Return from LINCOA because N is less than 2.";
-        private static readonly string LINCOA_20 = "Return from LINCOA because NPT is not in the required interval.";
-        private static readonly string LINCOA_30 = "Return from LINCOA because MAXFUN is less than NPT+1.";
-        private static readonly string LINCOA_50 = "Return from LINCOA because the gradient of a constraint is zero.";
-        private static readonly string LINCOA_70 = "LINCOA has made the initial X feasible by increasing part(s) of B.";
-
-        private static readonly string LINCOB_230 = "Return from LINCOA because CALFUN has been called MAXFUN times.";
-        private static readonly string LINCOB_250 = "Return from LINCOA because rounding errors prevent reasonable changes to X.";
-        private static readonly string LINCOB_260 = "Function number {0,6:D}    F = {1,18:E10}    The corresponding X is:" + LF + "{2}";
-        private static readonly string LINCOB_320 = "Return from LINCOA because the denominator of the updating formula is zero.";
-        private static readonly string LINCOB_570 = LF;
-        private static readonly string LINCOB_580 = "New RHO = {0,11:E4}     Number of function values = {1,6:D}";
-        private static readonly string LINCOB_590 = "Least value of F = {0,23:E15}         The corresponding X is:" + LF + "{1}";
-        private static readonly string LINCOB_620 = "At the return from LINCOA     Number of function values = {0,6:D}";
-
-        private static readonly string PRELIM_140 = LINCOB_260;
-// ReSharper restore ConvertToConstant.Local
-
-        #endregion
-
-        #region FIELDS
-
-        private readonly LincoaObjectiveFunctionDelegate _objective;
-
-        private readonly double[,] _a;
-        private readonly double[] _b;
-
-        private readonly int _n;
-        private readonly int _m;
-
-        private double _rhobeg;
-        private double _rhoend;
-
-        private int _npt;
-        private int _maxfun;
-        private int _iprint;
-
-        private TextWriter _logger;
-
-        #endregion
-
-        #region CONSTRUCTORS
-
-        /// <summary>
-        /// Initializes an instance of the LINCOA optimizer.
-        /// </summary>
-        /// <param name="n">Number of variables.</param>
-        /// <param name="m">Number of linear constraints.</param>
-        /// <param name="objective">Objective function subject to minimization.</param>
-        /// <param name="a">Linear constraints matrix.</param>
-        /// <param name="b">Linear constraints vector.</param>
-        public Lincoa(int n, int m, LincoaObjectiveFunctionDelegate objective, double[,] a, double[] b)
-        {
-            _n = n;
-            _m = m;
-            _objective = objective;
-
-            _a = new double[1 + n, 1 + m];
-            for (var j = 0; j < m; ++j)
-                for (var i = 0; i < n; ++i)
-                    _a[1 + i, 1 + j] = a[j, i];
-
-            _b = new double[1 + m];
-            Array.Copy(b, 0, _b, 1, m);
-
-            _npt = _n + 6;
-            _rhobeg = 1.0;
-            _rhoend = 1.0e-6;
-            _maxfun = 10000;
-            _iprint = 0;
-            _logger = null;
-        }
-
-        /// <summary>
-        /// Initializes an instance of the LINCOA optimizer, assuming that number of variables and constraints are given by the size of <paramref name="a"/>.
-        /// </summary>
-        /// <param name="n">Number of variables.</param>
-        /// <param name="m">Number of linear constraints.</param>
-        /// <param name="objective">Objective function subject to minimization.</param>
-        /// <param name="a">Linear constraints matrix.</param>
-        /// <param name="b">Linear constraints vector.</param>
-        public Lincoa(LincoaObjectiveFunctionDelegate objective, double[,] a, double[] b) 
-            : this(a.GetLength(1), a.GetLength(0), objective, a, b)
-        {
-        }
-
-        #endregion
-
-        #region PROPERTIES
-
-        /// <summary>
-        /// Gets or sets the number of interpolation conditions.
-        /// </summary>
-        public int InterpolationConditions
-        {
-            get { return _npt; }
-            set { _npt = value; }
-        }
-
-        /// <summary>
-        /// Gets or sets the start value of the trust region radius.
-        /// </summary>
-        public double TrustRegionRadiusStart
-        {
-            get { return _rhobeg; }
-            set { _rhobeg = value; }
-        }
-
-        /// <summary>
-        /// Gets or sets the final value of the trust region radius.
-        /// </summary>
-        public double TrustRegionRadiusEnd
-        {
-            get { return _rhoend; }
-            set { _rhoend = value; }
-        }
-
-        /// <summary>
-        /// Gets or sets the number of maximum function calls.
-        /// </summary>
-        public int MaximumFunctionCalls
-        {
-            get { return _maxfun; }
-            set { _maxfun = value; }
-        }
-
-        /// <summary>
-        /// Gets or sets the print level to the logger.
-        /// </summary>
-        public int PrintLevel {
-            get { return _iprint; }
-            set { _iprint = value; }
-        }
-
-        /// <summary>
-        /// Gets or sets the logger to which LINCOA log information should be sent.
-        /// </summary>
-        public TextWriter Logger
-        {
-            get { return _logger; }
-            set { _logger = value; }
-        }
-
-
-        #endregion
-
-        #region METHODS
-
-        /// <summary>
-        /// Find a local minimum of provided objective function satisfying the provided linear constraints.
-        /// </summary>
-        /// <param name="x0">Initial variable array.</param>
-        /// <returns>Summary of the optimization result.</returns>
-        public OptimizationSummary FindMinimum(double[] x0)
-        {
-            var x = new double[1 + _n];
-            Array.Copy(x0, 0, x, 1, _n);
-
-            double f;
-            int nf;
-            var calfun = new LincoaCalfunDelegate(new LincoaCalfunAdapter(_objective).CALFUN);
-            var status = LINCOA(calfun, _n, _npt, _m, _a, _b, x, _rhobeg, _rhoend, _iprint, _maxfun, out f, out nf, _logger);
-
-            var xopt = new double[_n];
-            Array.Copy(x, 1, xopt, 0, _n);
-
-            return new OptimizationSummary(status, nf, f, xopt);
-        }
-
-// ReSharper disable SuggestUseVarKeywordEvident
-        private static OptimizationStatus LINCOA(LincoaCalfunDelegate calfun, int n, int npt, int m, double[,] a, double[] b,
-            double[] x, double rhobeg, double rhoend, int iprint, int maxfun, out double f, out int nf, TextWriter logger)
-        {
-            f = Double.MaxValue;
-            nf = 0;
-//
-//     This subroutine seeks the least value of a function of many variables,
-//       subject to general linear inequality constraints, by a trust region
-//       method that forms quadratic models by interpolation. Usually there
-//       is much freedom in each new model after satisfying the interpolation
-//       conditions, which is taken up by minimizing the Frobenius norm of
-//       the change to the second derivative matrix of the model. One new
-//       function value is calculated on each iteration, usually at a point
-//       where the current model predicts a reduction in the least value so
-//       far of the objective function subject to the linear constraints.
-//       Alternatively, a new vector of variables may be chosen to replace
-//       an interpolation point that may be too far away for reliability, and
-//       then the new point does not have to satisfy the linear constraints.
-//       The arguments of the subroutine are as follows.
-//
-//     N must be set to the number of variables and must be at least two.
-//     NPT must be set to the number of interpolation conditions, which is
-//       required to be in the interval [N+2,(N+1)(N+2)/2]. Typical choices
-//       of the author are NPT=N+6 and NPT=2*N+1. Larger values tend to be
-//       highly inefficent when the number of variables is substantial, due
-//       to the amount of work and extra difficulty of adjusting more points.
-//     M must be set to the number of linear inequality constraints.
-//     A is a matrix whose columns are the constraint gradients, which are
-//       required to be nonzero.
-//     IA is the first dimension of the array A, which must be at least N.
-//     B is the vector of right hand sides of the constraints, the J-th
-//       constraint being that the scalar product of A(.,J) with X(.) is at
-//       most B(J). The initial vector X(.) is made feasible by increasing
-//       the value of B(J) if necessary.
-//     X is the vector of variables. Initial values of X(1),X(2),...,X(N)
-//       must be supplied. If they do not satisfy the constraints, then B
-//       is increased as mentioned above. X contains on return the variables
-//       that have given the least calculated F subject to the constraints.
-//     RHOBEG and RHOEND must be set to the initial and final values of a
-//       trust region radius, so both must be positive with RHOEND<=RHOBEG.
-//       Typically, RHOBEG should be about one tenth of the greatest expected
-//       change to a variable, and RHOEND should indicate the accuracy that
-//       is required in the final values of the variables.
-//     The value of IPRINT should be set to 0, 1, 2 or 3, which controls the
-//       amount of printing. Specifically, there is no output if IPRINT=0 and
-//       there is output only at the return if IPRINT=1. Otherwise, the best
-//       feasible vector of variables so far and the corresponding value of
-//       the objective function are printed whenever RHO is reduced, where
-//       RHO is the current lower bound on the trust region radius. Further,
-//       each new value of F with its variables are output if IPRINT=3.
-//     MAXFUN must be set to an upper bound on the number of calls of CALFUN,
-//       its value being at least NPT+1.
-//     W is an array used for working space. Its length must be at least
-//       M*(2+N) + NPT*(4+N+NPT) + N*(9+3*N) + MAX [ M+3*N, 2*M+N, 2*NPT ].
-//       On return, W(1) is set to the final value of F, and W(2) is set to
-//       the total number of function evaluations plus 0.5.
-//
-//     SUBROUTINE CALFUN (N,X,F) has to be provided by the user. It must set
-//       F to the value of the objective function for the variables X(1),
-//       X(2),...,X(N). The value of the argument F is positive when CALFUN
-//       is called if and only if the current X satisfies the constraints
-//       to working accuracy.
-//
-//     Check that N, NPT and MAXFUN are acceptable.
-//
-            double smallx = 1.0E-6 * rhoend;
-            int np = n + 1;
-            if (n <= 1)
-            {
-                PRINT(logger, LINCOA_10);
-                return OptimizationStatus.N_TooSmall;
-            }
-            if (npt < n + 2 || npt > ((n + 2) * np) / 2)
-            {
-                PRINT(logger, LINCOA_20);
-                return OptimizationStatus.NPT_OutOfRange;
-            }
-            if (maxfun <= npt)
-            {
-                PRINT(logger, LINCOA_30);
-                return OptimizationStatus.MAXFUN_NotLargerThan_NPT;
-            }
-//
-//     Normalize the constraints, and copy the resultant constraint matrix
-//       and right hand sides into working space, after increasing the right
-//       hand sides if necessary so that the starting point is feasible.
-//
-            double[,] amat = new double[1 + n, 1 + m];
-            double[] bnorm = new double[1 + m]; // B in LINCOB
-            int iflag = 0;
-            if (m > 0)
-            {
-                for (int j = 1; j <= m; ++j)
-                {
-                    double sum = ZERO;
-                    double temp = ZERO;
-                    for (int i = 1; i <= n; ++i)
-                    {
-                        sum += a[i, j] * x[i];
-                        temp += a[i, j] * a[i, j];
-                    }
-                    if (temp == ZERO)
-                    {
-                        PRINT(logger, LINCOA_50);
-                        return OptimizationStatus.ConstraintGradientIsZero;
-                    }
-                    temp = Math.Sqrt(temp);
-                    if (sum - b[j] > smallx * temp) iflag = 1;
-                    bnorm[j] = Math.Max(b[j], sum) / temp;
-                    for (int i = 1; i <= n; ++i)
-                    {
-                        amat[i, j] = a[i, j] / temp;
-                    }
-                }
-            }
-            if (iflag == 1)
-            {
-                if (iprint > 0) PRINT(logger, LINCOA_70);
-            }
-            return LINCOB(calfun, n, npt, m, amat, bnorm, x, rhobeg, rhoend, iprint, maxfun, out f, out nf, logger);
-        }
-
-        private static OptimizationStatus LINCOB(LincoaCalfunDelegate calfun, int n, int npt, int m, double[,] amat, double[] b,
-            double[] x, double rhobeg, double rhoend, int iprint, int maxfun, out double f, out int nf, TextWriter logger)
-        {
-            OptimizationStatus? status = null;
-//
-//     The arguments N, NPT, M, X, RHOBEG, RHOEND, IPRINT and MAXFUN are
-//       identical to the corresponding arguments in SUBROUTINE LINCOA.
-//     AMAT is a matrix whose columns are the constraint gradients, scaled
-//       so that they have unit length.
-//     B contains on entry the right hand sides of the constraints, scaled
-//       as above, but later B is modified for variables relative to XBASE.
-//     XBASE holds a shift of origin that should reduce the contributions
-//       from rounding errors to values of the model and Lagrange functions.
-//     XPT contains the interpolation point coordinates relative to XBASE.
-//     FVAL holds the values of F at the interpolation points.
-//     XSAV holds the best feasible vector of variables so far, without any
-//       shift of origin.
-//     XOPT is set to XSAV-XBASE, which is the displacement from XBASE of
-//       the feasible vector of variables that provides the least calculated
-//       F so far, this vector being the current trust region centre.
-//     GOPT holds the gradient of the quadratic model at XSAV = XBASE+XOPT.
-//     HQ holds the explicit second derivatives of the quadratic model.
-//     PQ contains the parameters of the implicit second derivatives of the
-//       quadratic model.
-//     BMAT holds the last N columns of the big inverse matrix H.
-//     ZMAT holds the factorization of the leading NPT by NPT submatrix
-//       of H, this factorization being ZMAT times Diag(DZ) times ZMAT^T,
-//       where the elements of DZ are plus or minus one, as specified by IDZ.
-//     NDIM is the first dimension of BMAT and has the value NPT+N.
-//     STEP is employed for trial steps from XOPT. It is also used for working
-//       space when XBASE is shifted and in PRELIM.
-//     SP is reserved for the scalar products XOPT^T XPT(K,.), K=1,2,...,NPT,
-//       followed by STEP^T XPT(K,.), K=1,2,...,NPT.
-//     XNEW is the displacement from XBASE of the vector of variables for
-//       the current calculation of F, except that SUBROUTINE TRSTEP uses it
-//       for working space.
-//     IACT is an integer array for the indices of the active constraints.
-//     RESCON holds useful information about the constraint residuals. Every
-//       nonnegative RESCON(J) is the residual of the J-th constraint at the
-//       current trust region centre. Otherwise, if RESCON(J) is negative, the
-//       J-th constraint holds as a strict inequality at the trust region
-//       centre, its residual being at least |RESCON(J)|; further, the value
-//       of |RESCON(J)| is at least the current trust region radius DELTA.
-//     QFAC is the orthogonal part of the QR factorization of the matrix of
-//       active constraint gradients, these gradients being ordered in
-//       accordance with IACT. When NACT is less than N, columns are added
-//       to QFAC to complete an N by N orthogonal matrix, which is important
-//       for keeping calculated steps sufficiently close to the boundaries
-//       of the active constraints.
-//     RFAC is the upper triangular part of this QR factorization, beginning
-//       with the first diagonal element, followed by the two elements in the
-//       upper triangular part of the second column and so on.
-//     PQW is used for working space, mainly for storing second derivative
-//       coefficients of quadratic functions. Its length is NPT+N.
-//     The array W is also used for working space. The required number of
-//       elements, namely MAX[M+3*N,2*M+N,2*NPT], is set in LINCOA.
-//
-//     Set some constants.
-//
-            int np = n + 1;
-            int nh = (n * np) / 2;
-            int nptm = npt - np;
-            int iamat = Math.Max(m + 3 * n, Math.Max(2 * m + n, 2 * npt)) + 1;
-            int ndim = npt + n;
-//
-//     Partition the working space array, so that different parts of it can be
-//     treated separately by the subroutine that performs the main calculation.
-//
-            double[] xbase = new double[1 + n];
-            double[,] xpt = new double[1 + npt, 1 + n];
-            double[] fval = new double[1 + npt];
-            double[] xsav = new double[1 + n];
-            double[] xopt = new double[1 + n];
-            double[] gopt = new double[1 + n];
-            double[] hq = new double[1 + (n * np) / 2];
-            double[] pq = new double[1 + npt];
-            double[,] bmat = new double[1 + ndim, 1 + n];
-            double[,] zmat = new double[1 + npt, 1 + nptm];
-            double[] step = new double[1 + n];
-            double[] sp = new double[1 + npt + npt];
-            double[] xnew = new double[1 + n];
-            int[] iact = new int[1 + n];
-            double[] rescon = new double[1 + m];
-            double[,] qfac = new double[1 + n, 1 + n];
-            double[] rfac = new double[1 + (n * np) / 2];
-            double[] pqw = new double[1 + npt + n];
-            double[] w = new double[iamat];
-//
-//     Set the elements of XBASE, XPT, FVAL, XSAV, XOPT, GOPT, HQ, PQ, BMAT,
-//       ZMAT and SP for the first iteration. An important feature is that,
-//       if the interpolation point XPT(K,.) is not feasible, where K is any
-//       integer from [1,NPT], then a change is made to XPT(K,.) if necessary
-//       so that the constraint violation is at least 0.2*RHOBEG. Also KOPT
-//       is set so that XPT(KOPT,.) is the initial trust region centre.
-//
-            int kopt, idz;
-            PRELIM(calfun, n, npt, m, amat, b, x, rhobeg, iprint, xbase, xpt, fval, xsav, xopt, gopt, out kopt, hq, pq,
-                bmat, zmat, out idz, ndim, sp, rescon, logger);
-//
-//     Begin the iterative procedure.
-//
-            nf = npt;
-            double fopt = fval[1 + kopt];
-            double rho = rhobeg;
-            double delta = rho;
-            int ifeas = 0;
-            int nact = 0;
-            int itest = 3;
-
-            int knew, nvala, nvalb;
-            double fsave, xoptsq;
-
-            LINCOB_10:
-
-            knew = 0;
-            nvala = 0;
-            nvalb = 0;
-//
-//     Shift XBASE if XOPT may be too far from XBASE. First make the changes
-//       to BMAT that do not depend on ZMAT.
-//
-            LINCOB_20:
-
-            fsave = fopt;
-            xoptsq = ZERO;
-            for (int i = 1; i <= n; ++i)
-                xoptsq += xopt[i] * xopt[i];
-            if (xoptsq >= 1.0E4 * delta * delta)
-            {
-                double qoptsq = 0.25 * xoptsq;
-                for (int k = 1; k <= npt; ++k)
-                {
-                    double sum = ZERO;
-                    for (int I = 1; I <= n; ++I)
-                        sum += xpt[k, I] * xopt[I];
-                    sum -= HALF * xoptsq;
-                    w[npt + k] = sum;
-                    sp[k] = ZERO;
-                    for (int i = 1; i <= n; ++i)
-                    {
-                        xpt[k, i] -= HALF * xopt[i];
-                        step[i] = bmat[k, i];
-                        w[i] = sum * xpt[k, i] + qoptsq * xopt[i];
-                        int ip = npt + i;
-                        for (int j = 1; j <= i; ++j)
-                            bmat[ip, j] += step[i] * w[j] + w[i] * step[j];
-                    }
-                }
-//
-//     Then the revisions of BMAT that depend on ZMAT are calculated.
-//
-                for (int k = 1; k <= nptm; ++k)
-                {
-                    double sumz = ZERO;
-                    for (int i = 1; i <= npt; ++i)
-                    {
-                        sumz += zmat[i, k];
-                        w[i] = w[npt + i] * zmat[i, k];
-                    }
-                    for (int j = 1; j <= n; ++j)
-                    {
-                        double sum = qoptsq * sumz * xopt[j];
-                        for (int i = 1; i <= npt; ++i)
-                            sum += w[i] * xpt[i, j];
-                        step[j] = sum;
-                        if (k < idz) sum = -sum;
-                        for (int i = 1; i <= npt; ++i)
-                            bmat[i, j] += sum * zmat[i, k];
-                    }
-                    for (int i = 1; i <= n; ++i)
-                    {
-                        int ip = i + npt;
-                        double temp = step[i];
-                        if (k < idz) temp = -temp;
-                        for (int j = 1; j <= i; ++j)
-                            bmat[ip, j] += temp * step[j];
-                    }
-                }
-//
-//     Update the right hand sides of the constraints.
-//
-                if (m > 0)
-                {
-                    for (int j = 1; j <= m; ++j)
-                    {
-                        double temp = ZERO;
-                        for (int i = 1; i <= n; ++i)
-                            temp += amat[i, j] * xopt[i];
-                        b[j] -= temp;
-                    }
-                }
-//
-//     The following instructions complete the shift of XBASE, including the
-//       changes to the parameters of the quadratic model.
-//
-                for (int ih = 0, j = 1; j <= n; ++j)
-                {
-                    w[j] = ZERO;
-                    for (int k = 1; k <= npt; ++k)
-                    {
-                        w[j] += pq[k] * xpt[k, j];
-                        xpt[k, j] -= HALF * xopt[j];
-                    }
-                    for (int i = 1; i <= j; ++i)
-                    {
-                        ih++;
-                        hq[ih] += w[i] * xopt[j] + xopt[i] * w[j];
-                        bmat[npt + i, j] = bmat[npt + j, i];
-                    }
-                }
-                for (int j = 1; j <= n; ++j)
-                {
-                    xbase[j] += xopt[j];
-                    xopt[j] = ZERO;
-                    xpt[kopt, j] = ZERO;
-                }
-            }
-//
-//     In the case KNEW=0, generate the next trust region step by calling
-//       TRSTEP, where SNORM is the current trust region radius initially.
-//       The final value of SNORM is the length of the calculated step,
-//       except that SNORM is zero on return if the projected gradient is
-//       unsuitable for starting the conjugate gradient iterations.
-//
-            f = ZERO;
-            double vquad = ZERO;
-            double snorm = ZERO;
-            double delsav = delta;
-            int ksave = knew;
-            if (knew == 0)
-            {
-                snorm = delta;
-                for (int i = 1; i <= n; ++i)
-                    xnew[i] = gopt[i];
-                TRSTEP(n, npt, m, amat, xpt, hq, pq, ref nact, iact, rescon, qfac, rfac, ref snorm, step, xnew);
-//
-//     A trust region step is applied whenever its length, namely SNORM, is at
-//       least HALF*DELTA. It is also applied if its length is at least 0.1999
-//       times DELTA and if a line search of TRSTEP has caused a change to the
-//       active set. Otherwise there is a branch below to label 530 or 560.
-//
-                double temp = HALF * delta;
-                if (xnew[1] >= HALF) temp = 0.1999 * delta;
-                if (snorm <= temp)
-                {
-                    delta *= HALF;
-                    if (delta <= 1.4 * rho) delta = rho;
-                    ++nvala;
-                    ++nvalb;
-                    temp = snorm / rho;
-                    if (delsav > rho) temp = ONE;
-                    if (temp >= HALF) nvala = 0;
-                    if (temp >= TENTH) nvalb = 0;
-                    if (delsav > rho) goto LINCOB_530;
-                    if (nvala < 5 && nvalb < 3) goto LINCOB_530;
-                    if (snorm > ZERO) ksave = -1;
-                    goto LINCOB_560;
-                }
-                nvala = 0;
-                nvalb = 0;
-//
-//     Alternatively, KNEW is positive. Then the model step is calculated
-//       within a trust region of radius DEL, after setting the gradient at
-//       XBASE and the second derivative parameters of the KNEW-th Lagrange
-//       function in W(1) to W(N) and in PQW(1) to PQW(NPT), respectively.
-//
-            }
-            else
-            {
-                double del = Math.Max(TENTH * delta, rho);
-                for (int i = 1; i <= n; ++i)
-                    w[i] = bmat[knew, i];
-                for (int k = 1; k <= npt; ++k)
-                    pqw[k] = ZERO;
-                for (int j = 1; j <= nptm; ++j)
-                {
-                    double temp = zmat[knew, j];
-                    if (j < idz) temp = -temp;
-                    for (int k = 1; k <= npt; k++)
-                        pqw[k] += temp * zmat[k, j];
-                }
-                QMSTEP(n, npt, m, amat, xpt, xopt, nact, iact, rescon, qfac, kopt, knew, del, step, w, pqw, out ifeas);
-            }
-//
-//     Set VQUAD to the change to the quadratic model when the move STEP is
-//       made from XOPT. If STEP is a trust region step, then VQUAD should be
-//       negative. If it is nonnegative due to rounding errors in this case,
-//       there is a branch to label 530 to try to improve the model.
-//
-            for (int ih = 0, j = 1; j <= n; ++j)
-            {
-                vquad = vquad + step[j] * gopt[j];
-                for (int i = 1; i <= j; ++i)
-                {
-                    ++ih;
-                    double temp = step[i] * step[j];
-                    if (i == j) temp *= HALF;
-                    vquad = vquad + temp * hq[ih];
-                }
-            }
-            for (int k = 1; k <= npt; ++k)
-            {
-                double temp = ZERO;
-                for (int j = 1; j <= n; ++j)
-                {
-                    temp = temp + xpt[k, j] * step[j];
-                    sp[npt + k] = temp;
-                }
-                vquad = vquad + HALF * pq[k] * temp * temp;
-            }
-            if (ksave == 0 && vquad >= ZERO) goto LINCOB_530;
-//
-//     Calculate the next value of the objective function. The difference
-//       between the actual new value of F and the value predicted by the
-//       model is recorded in DIFF.
-//
-            LINCOB_220:
-
-            ++nf;
-            if (nf > maxfun)
-            {
-                --nf;
-                if (iprint > 0) PRINT(logger, LINCOB_230);
-                status = OptimizationStatus.MAXFUN_Reached;
-                goto LINCOB_600;
-            }
-            double xdiff = ZERO;
-            for (int i = 1; i <= n; ++i)
-            {
-                xnew[i] = xopt[i] + step[i];
-                x[i] = xbase[i] + xnew[i];
-                xdiff += Math.Pow(x[i] - xsav[i], 2.0);
-            }
-            xdiff = Math.Sqrt(xdiff);
-            if (ksave == -1) xdiff = rho;
-            if (xdiff <= TENTH * rho || xdiff >= delta + delta)
-            {
-                ifeas = 0;
-                if (iprint > 0) PRINT(logger, LINCOB_250);
-                status = OptimizationStatus.X_RoundingErrorsPreventUpdate;
-                goto LINCOB_600;
-            }
-            if (ksave <= 0) ifeas = 1;
-            f = ifeas;
-            calfun(n, x, ref f);
-            if (iprint == 3)
-                PRINT(logger, LINCOB_260, nf, f, FORMAT("  ", "15:E6", x, 1, n));
-            if (ksave == -1) goto LINCOB_600;
-            double diff = f - fopt - vquad;
-//
-//     If X is feasible, then set DFFALT to the difference between the new
-//       value of F and the value predicted by the alternative model.
-//
-            double dffalt = ZERO;
-            if (ifeas == 1 && itest < 3)
-            {
-                for (int k = 1; k <= npt; ++k)
-                {
-                    pqw[k] = ZERO;
-                    w[k] = fval[k] - fval[kopt];
-                }
-                for (int j = 1; j <= nptm; ++j)
-                {
-                    double sum = ZERO;
-                    for (int i = 1; i <= npt; ++i)
-                        sum += w[i] * zmat[i, j];
-                    if (j < idz) sum = -sum;
-                    for (int k = 1; k <= npt; ++k)
-                        pqw[k] = pqw[k] + sum * zmat[k, j];
-                }
-                double vqalt = ZERO;
-                for (int k = 1; k <= npt; ++k)
-                {
-                    double sum = ZERO;
-                    for (int j = 1; j <= n; ++j)
-                        sum += bmat[k, j] * step[j];
-                    vqalt = vqalt + sum * w[k];
-                    vqalt += pqw[k] * sp[npt + k] * (HALF * sp[npt + k] + sp[k]);
-                }
-                dffalt = f - fopt - vqalt;
-            }
-            if (itest == 3)
-            {
-                dffalt = diff;
-                itest = 0;
-            }
-//
-//     Pick the next value of DELTA after a trust region step.
-//
-            double ratio = ZERO;
-            if (ksave == 0)
-            {
-                ratio = (f - fopt) / vquad;
-                if (ratio <= TENTH)
-                {
-                    delta *= HALF;
-                }
-                else if (ratio <= 0.7)
-                {
-                    delta = Math.Max(HALF * delta, snorm);
-                }
-                else
-                {
-                    double temp = Math.Sqrt(2.0) * delta;
-                    delta = Math.Max(HALF * delta, snorm + snorm);
-                    delta = Math.Min(delta, temp);
-                }
-                if (delta <= 1.4 * rho) delta = rho;
-            }
-//
-//     Update BMAT, ZMAT and IDZ, so that the KNEW-th interpolation point
-//       can be moved. If STEP is a trust region step, then KNEW is zero at
-//       present, but a positive value is picked by subroutine UPDATE.
-//
-            UPDATE(n, npt, xpt, bmat, zmat, idz, sp, step, kopt, ref knew);
-            if (knew == 0)
-            {
-                if (iprint > 0) PRINT(logger, LINCOB_320);
-                status = OptimizationStatus.UpdatingFormulaDenominatorZero;
-                goto LINCOB_600;
-            }
-//
-//     If ITEST is increased to 3, then the next quadratic model is the
-//       one whose second derivative matrix is least subject to the new
-//       interpolation conditions. Otherwise the new model is constructed
-//       by the symmetric Broyden method in the usual way.
-//
-            if (ifeas == 1)
-            {
-                ++itest;
-                if (Math.Abs(dffalt) >= TENTH * Math.Abs(diff)) itest = 0;
-            }
-//
-//     Update the second derivatives of the model by the symmetric Broyden
-//       method, using PQW for the second derivative parameters of the new
-//       KNEW-th Lagrange function. The contribution from the old parameter
-//       PQ(KNEW) is included in the second derivative matrix HQ. W is used
-//       later for the gradient of the new KNEW-th Lagrange function.       
-//
-            if (itest < 3)
-            {
-                for (int k = 1; k <= npt; ++k)
-                    pqw[k] = ZERO;
-                for (int j = 1; j <= nptm; ++j)
-                {
-                    double temp = zmat[knew, j];
-                    if (temp != ZERO)
-                    {
-                        if (j < idz) temp = -temp;
-                        for (int k = 1; k <= npt; ++k)
-                            pqw[k] += temp * zmat[k, j];
-                    }
-                }
-                for (int ih = 0, i = 1; i <= n; ++i)
-                {
-                    w[i] = bmat[knew, i];
-                    double temp = pq[knew] * xpt[knew, i];
-                    for (int j = 1; j <= i; ++j)
-                    {
-                        ++ih;
-                        hq[ih] += temp * xpt[knew, j];
-                    }
-                }
-                pq[knew] = ZERO;
-                for (int k = 1; k <= npt; ++k)
-                    pq[k] += diff * pqw[k];
-            }
-//
-//     Include the new interpolation point with the corresponding updates of
-//       SP. Also make the changes of the symmetric Broyden method to GOPT at
-//       the old XOPT if ITEST is less than 3.
-//
-            fval[knew] = f;
-            sp[knew] = sp[kopt] + sp[npt + kopt];
-            double ssq = ZERO;
-            for (int i = 1; i <= n; ++i)
-            {
-                xpt[knew, i] = xnew[i];
-                ssq += step[i] * step[i];
-            }
-            sp[npt + knew] = sp[npt + kopt] + ssq;
-            if (itest < 3)
-            {
-                for (int k = 1; k <= npt; ++k)
-                {
-                    double temp = pqw[k] * sp[k];
-                    for (int i = 1; i <= n; ++i)
-                        w[i] += temp * xpt[k, i];
-                }
-                for (int i = 1; i <= n; ++i)
-                    gopt[i] += +diff * w[i];
-            }
-//
-//     Update FOPT, XSAV, XOPT, KOPT, RESCON and SP if the new F is the
-//       least calculated value so far with a feasible vector of variables.
-//
-            if (f < fopt && ifeas == 1)
-            {
-                fopt = f;
-                for (int j = 1; j <= n; ++j)
-                {
-                    xsav[j] = x[j];
-                    xopt[j] = xnew[j];
-                }
-                kopt = knew;
-                snorm = Math.Sqrt(ssq);
-                for (int j = 1; j <= m; ++j)
-                {
-                    if (rescon[j] >= delta + snorm)
-                    {
-                        rescon[j] = snorm - rescon[j];
-                    }
-                    else
-                    {
-                        rescon[j] += +snorm;
-                        if (rescon[j] + delta > ZERO)
-                        {
-                            double temp = b[j];
-                            for (int I = 1; I <= n; ++I)
-                                temp -= xopt[I] * amat[I, j];
-                            temp = Math.Max(temp, ZERO);
-                            if (temp >= delta) temp = -temp;
-                            rescon[j] = temp;
-                        }
-                    }
-                }
-                for (int k = 1; k <= npt; ++k)
-                    sp[k] = sp[k] + sp[npt + k];
-//
-//     Also revise GOPT when symmetric Broyden updating is applied.
-//
-                if (itest < 3)
-                {
-                    for (int ih = 0, j = 1; j <= n; ++j)
-                    {
-                        for (int i = 1; i <= j; ++i)
-                        {
-                            ++ih;
-                            if (i < j) gopt[j] += hq[ih] * step[i];
-                            gopt[i] += hq[ih] * step[j];
-                        }
-                    }
-                    for (int k = 1; k <= npt; ++k)
-                    {
-                        double temp = pq[k] * sp[npt + k];
-                        for (int i = 1; i <= n; ++i)
-                            gopt[i] += temp * xpt[k, i];
-                    }
-                }
-            }
-//
-//     Replace the current model by the least Frobenius norm interpolant if
-//       this interpolant gives substantial reductions in the predictions
-//       of values of F at feasible points.
-//
-            if (itest == 3)
-            {
-                for (int k = 1; k <= npt; ++k)
-                {
-                    pq[k] = ZERO;
-                    w[k] = fval[k] - fval[kopt];
-                }
-                for (int j = 1; j <= nptm; ++j)
-                {
-                    double sum = ZERO;
-                    for (int i = 1; i <= npt; ++i)
-                        sum += w[i] * zmat[i, j];
-                    if (j < idz) sum = -sum;
-                    for (int k = 1; k <= npt; ++k)
-                        pq[k] = pq[k] + sum * zmat[k, j];
-                }
-                for (int j = 1; j <= n; ++j)
-                {
-                    gopt[j] = ZERO;
-                    for (int i = 1; i <= npt; ++i)
-                        gopt[j] += w[i] * bmat[i, j];
-                }
-                for (int k = 1; k <= npt; ++k)
-                {
-                    double temp = pq[k] * sp[k];
-                    for (int i = 1; i <= n; ++i)
-                        gopt[i] += temp * xpt[k, i];
-                }
-                for (int ih = 1; ih <= nh; ++ih)
-                    hq[ih] = ZERO;
-            }
-//
-//     If a trust region step has provided a sufficient decrease in F, then
-//       branch for another trust region calculation. Every iteration that
-//       takes a model step is followed by an attempt to take a trust region
-//       step.
-//
-            knew = 0;
-            if (ksave > 0) goto LINCOB_20;
-            if (ratio >= TENTH) goto LINCOB_20;
-//
-//     Alternatively, find out if the interpolation points are close enough
-//       to the best point so far.
-//
-            LINCOB_530:
-
-            double distsq = Math.Max(delta * delta, 4.0 * rho * rho);
-            for (int k = 1; k <= npt; ++k)
-            {
-                double sum = ZERO;
-                for (int j = 1; j <= n; ++j)
-                    sum += Math.Pow(xpt[k, j] - xopt[j], 2.0);
-                if (sum > distsq)
-                {
-                    knew = k;
-                    distsq = sum;
-                }
-            }
-//
-//     If KNEW is positive, then branch back for the next iteration, which
-//       will generate a "model step". Otherwise, if the current iteration
-//       has reduced F, or if DELTA was above its lower bound when the last
-//       trust region step was calculated, then try a "trust region" step
-//       instead.
-//
-            if (knew > 0) goto LINCOB_20;
-            knew = 0;
-            if (fopt < fsave) goto LINCOB_20;
-            if (delsav > rho) goto LINCOB_20;
-//
-//     The calculations with the current value of RHO are complete.
-//       Pick the next value of RHO.
-//
-            LINCOB_560:
-
-            if (rho > rhoend)
-            {
-                delta = HALF * rho;
-                if (rho > 250.0 * rhoend)
-                {
-                    rho *= TENTH;
-                }
-                else if (rho <= 16.0 * rhoend)
-                {
-                    rho = rhoend;
-                }
-                else
-                {
-                    rho = Math.Sqrt(rho * rhoend);
-                }
-                delta = Math.Max(delta, rho);
-                if (iprint >= 2)
-                {
-                    if (iprint >= 3) PRINT(logger, LINCOB_570);
-                    PRINT(logger, LINCOB_580, rho, nf);
-                    PRINT(logger, LINCOB_590, fopt, FORMAT("  ", "15:E6", xbase.Zip(xopt, (xb, xo) => xb + xo), 1, n));
-                }
-                goto LINCOB_10;
-            }
-//
-//     Return from the calculation, after branching to label 220 for another
-//       Newton-Raphson step if it has not been tried before.
-//
-            if (ksave == -1) goto LINCOB_220;
-
-            LINCOB_600:
-
-            if (fopt <= f || ifeas == 0)
-            {
-                for (int i = 1; i <= n; ++i)
-                    x[i] = xsav[i];
-                f = fopt;
-            }
-            if (iprint >= 1)
-            {
-                PRINT(logger, LINCOB_620, nf);
-                PRINT(logger, LINCOB_590, f, FORMAT("  ", "15:E6", x, 1, n));
-            }
-
-            return status.GetValueOrDefault(OptimizationStatus.Normal);
-        }
-
-        private static double GETACT(int n, int m, double[,] amat, ref int nact, int[] iact, double[,] qfac,
-            double[] rfac, double snorm, double[] resnew, double[] resact, double[] g, double[] dw)
-        {
-            double[] vlam = new double[1 + n];
-            double[] w = new double[1 + n];
-//
-//     N, M, AMAT, B, NACT, IACT, QFAC and RFAC are the same as the terms
-//       with these names in SUBROUTINE LINCOB. The current values must be
-//       set on entry. NACT, IACT, QFAC and RFAC are kept up to date when
-//       GETACT changes the current active set.
-//     SNORM, RESNEW, RESACT, G and DW are the same as the terms with these
-//       names in SUBROUTINE TRSTEP. The elements of RESNEW and RESACT are
-//       also kept up to date.
-//     VLAM and W are used for working space, the vector VLAM being reserved
-//       for the Lagrange multipliers of the calculation. Their lengths must
-//       be at least N.
-//     The main purpose of GETACT is to pick the current active set. It is
-//       defined by the property that the projection of -G into the space
-//       orthogonal to the active constraint normals is as large as possible,
-//       subject to this projected steepest descent direction moving no closer
-//       to the boundary of every constraint whose current residual is at most
-//       0.2*SNORM. On return, the settings in NACT, IACT, QFAC and RFAC are
-//       all appropriate to this choice of active set.
-//     Occasionally this projected direction is zero, and then the final value
-//       of W(1) is set to zero. Otherwise, the direction itself is returned
-//       in DW, and W(1) is set to the square of the length of the direction.
-//
-//     Set some constants and a temporary VLAM.
-//
-            double violmx = ZERO;
-            double tdel = 0.2 * snorm;
-            double ddsav = ZERO;
-            for (int i = 1; i <= n; ++i)
-            {
-                ddsav += g[i] * g[i];
-                vlam[i] = ZERO;
-            }
-            ddsav *= 2.0;
-//
-//     Set the initial QFAC to the identity matrix in the case NACT=0.
-//
-            if (nact == 0)
-            {
-                for (int i = 1; i <= n; ++i)
-                {
-                    for (int j = 1; j <= n; ++j)
-                        qfac[i, j] = ZERO;
-                    qfac[i, i] = ONE;
-                }
-                goto GETACT_100;
-            }
-//
-//     Remove any constraints from the initial active set whose residuals
-//       exceed TDEL.
-//
-            int iflag = 1;
-            int ic = nact;
-
-            GETACT_40:
-
-            if (resact[ic] > tdel) goto GETACT_800;
-
-            GETACT_50:
-
-            --ic;
-            if (ic > 0) goto GETACT_40;
-//
-//     Remove any constraints from the initial active set whose Lagrange
-//       multipliers are nonnegative, and set the surviving multipliers.
-//
-            iflag = 2;
-
-            GETACT_60:
-
-            if (nact == 0) goto GETACT_100;
-            ic = nact;
-
-            GETACT_70:
-
-            double temp = ZERO;
-            for (int i = 1; i <= n; ++i)
-                temp += qfac[i, ic] * g[i];
-            int idiag = (ic * ic + ic) / 2;
-            if (ic < nact)
-            {
-                int jw = idiag + ic;
-                for (int j = ic + 1; j <= nact; ++j)
-                {
-                    temp -= rfac[jw] * vlam[j];
-                    jw += j;
-                }
-            }
-            if (temp >= ZERO) goto GETACT_800;
-            vlam[ic] = temp / rfac[idiag];
-            --ic;
-            if (ic > 0) goto GETACT_70;
-//
-//     Set the new search direction D. Terminate if the 2-norm of D is zero
-//       or does not decrease, or if NACT=N holds. The situation NACT=N
-//       occurs for sufficiently large SNORM if the origin is in the convex
-//       hull of the constraint gradients.
-//
-            GETACT_100:
-
-            if (nact == n) goto GETACT_290;
-            for (int j = nact + 1; j <= n; ++j)
-            {
-                w[j] = ZERO;
-                for (int i = 1; i <= n; ++i)
-                    w[j] = w[j] + qfac[i, j] * g[i];
-            }
-            double dd = ZERO;
-            for (int i = 1; i <= n; ++i)
-            {
-                dw[i] = ZERO;
-                for (int j = nact + 1; j <= n; ++j)
-                    dw[i] -= w[j] * qfac[i, j];
-                dd += dw[i] * dw[i];
-            }
-            if (dd >= ddsav) goto GETACT_290;
-            if (dd == ZERO) goto GETACT_300;
-            ddsav = dd;
-            double dnorm = Math.Sqrt(dd);
-//
-//     Pick the next integer L or terminate, a positive value of L being
-//       the index of the most violated constraint. The purpose of CTOL
-//       below is to estimate whether a positive value of VIOLMX may be
-//       due to computer rounding errors.
-//
-            int l = 0;
-            violmx = ZERO;
-            double ctol = ZERO;
-            if (m > 0)
-            {
-                double test = dnorm / snorm;
-                for (int j = 1; j <= m; ++j)
-                {
-                    if (resnew[j] > ZERO && resnew[j] <= tdel)
-                    {
-                        double sum = ZERO;
-                        for (int i = 1; i <= n; ++i)
-                            sum += amat[i, j] * dw[i];
-                        if (sum > test * resnew[j])
-                        {
-                            if (sum > violmx)
-                            {
-                                l = j;
-                                violmx = sum;
-                            }
-                        }
-                    }
-                }
-                temp = 0.01 * dnorm;
-                if (violmx > ZERO && violmx < temp)
-                {
-                    if (nact > 0)
-                    {
-                        for (int k = 1; k <= nact; ++k)
-                        {
-                            int j = iact[k];
-                            double sum = ZERO;
-                            for (int i = 1; i <= n; ++i)
-                                sum += dw[i] * amat[i, j];
-                            ctol = Math.Max(ctol, Math.Abs(sum));
-                        }
-                    }
-                }
-            }
-            w[1] = ONE;
-            if (l == 0) goto GETACT_300;
-            if (violmx <= 10.0 * ctol) goto GETACT_300;
-//
-//     Apply Givens rotations to the last (N-NACT) columns of QFAC so that
-//       the first (NACT+1) columns of QFAC are the ones required for the
-//       addition of the L-th constraint, and add the appropriate column
-//       to RFAC.
-//
-            int nactp = nact + 1;
-            idiag = (nactp * nactp - nactp) / 2;
-            double rdiag = ZERO;
-            for (int j = n; j >= 1; --j)
-            {
-                double sprod = ZERO;
-                for (int i = 1; i <= n; ++i)
-                    sprod = sprod + qfac[i, j] * amat[i, l];
-                if (j <= nact)
-                {
-                    rfac[idiag + j] = sprod;
-                }
-                else
-                {
-                    if (Math.Abs(rdiag) <= 1.0E-20 * Math.Abs(sprod))
-                    {
-                        rdiag = sprod;
-                    }
-                    else
-                    {
-                        temp = Math.Sqrt(sprod * sprod + rdiag * rdiag);
-                        double cosv = sprod / temp;
-                        double sinv = rdiag / temp;
-                        rdiag = temp;
-                        for (int i = 1; i <= n; ++i)
-                        {
-                            temp = cosv * qfac[i, j] + sinv * qfac[i, j + 1];
-                            qfac[i, j + 1] = -sinv * qfac[i, j] + cosv * qfac[i, j + 1];
-                            qfac[i, j] = temp;
-                        }
-                    }
-                }
-            }
-
-            if (rdiag < ZERO)
-            {
-                for (int i = 1; i <= n; ++i)
-                    qfac[i, nactp] = -qfac[i, nactp];
-            }
-            rfac[idiag + nactp] = Math.Abs(rdiag);
-            nact = nactp;
-            iact[nact] = l;
-            resact[nact] = resnew[l];
-            vlam[nact] = ZERO;
-            resnew[l] = ZERO;
-//
-//     Set the components of the vector VMU in W.
-//
-            GETACT_220:
-
-            w[nact] = ONE / Math.Pow(rfac[(nact * nact + nact) / 2], 2.0);
-            if (nact > 1)
-            {
-                for (int i = nact - 1; i >= 1; --i)
-                {
-                    idiag = (i * i + i) / 2;
-                    int jw = idiag + i;
-                    double sum = ZERO;
-                    for (int j = i + 1; j <= nact; ++j)
-                    {
-                        sum -= rfac[jw] * w[j];
-                        jw += +j;
-                    }
-                    w[i] = sum / rfac[idiag];
-                }
-            }
-//
-//     Calculate the multiple of VMU to subtract from VLAM, and update VLAM.
-//
-            double vmult = violmx;
-            ic = 0;
-            {
-                int j = 1;
-                while (j < nact)
-                {
-                    if (vlam[j] >= vmult * w[j])
-                    {
-                        ic = j;
-                        vmult = vlam[j] / w[j];
-                    }
-                    ++j;
-                }
-            }
-            for (int j = 1; j <= nact; ++j)
-                vlam[j] = vlam[j] - vmult * w[j];
-            if (ic > 0) vlam[ic] = ZERO;
-            violmx = Math.Max(violmx - vmult, ZERO);
-            if (ic == 0) violmx = ZERO;
-//
-//     Reduce the active set if necessary, so that all components of the
-//       new VLAM are negative, with resetting of the residuals of the
-//       constraints that become inactive.
-//
-            iflag = 3;
-            ic = nact;
-
-            GETACT_270:
-
-            if (vlam[ic] < ZERO) goto GETACT_280;
-            resnew[iact[ic]] = Math.Max(resact[ic], TINY);
-            goto GETACT_800;
-
-            GETACT_280:
-
-            --ic;
-            if (ic > 0) goto GETACT_270;
-//
-//     Calculate the next VMU if VIOLMX is positive. Return if NACT=N holds,
-//       as then the active constraints imply D=0. Otherwise, go to label
-//       100, to calculate the new D and to test for termination.
-//
-            if (violmx > ZERO) goto GETACT_220;
-            if (nact < n) goto GETACT_100;
-
-            GETACT_290:
-
-            dd = ZERO;
-
-            GETACT_300:
-
-            return dd;
-//
-//     These instructions rearrange the active constraints so that the new
-//       value of IACT(NACT) is the old value of IACT(IC). A sequence of
-//       Givens rotations is applied to the current QFAC and RFAC. Then NACT
-//       is reduced by one.
-//
-            GETACT_800:
-
-            resnew[iact[ic]] = Math.Max(resact[ic], TINY);
-            int jc = ic;
-            while (jc < nact)
-            {
-                int jcp = jc + 1;
-                idiag = jc * jcp / 2;
-                int jw = idiag + jcp;
-                temp = Math.Sqrt(rfac[jw - 1] * rfac[jw - 1] + rfac[jw] * rfac[jw]);
-                double cval = rfac[jw] / temp;
-                double sval = rfac[jw - 1] / temp;
-                rfac[jw - 1] = sval * rfac[idiag];
-                rfac[jw] = cval * rfac[idiag];
-                rfac[idiag] = temp;
-                if (jcp < nact)
-                {
-                    for (int j = jcp + 1; j <= nact; ++j)
-                    {
-                        temp = sval * rfac[jw + jc] + cval * rfac[jw + jcp];
-                        rfac[jw + jcp] = cval * rfac[jw + jc] - sval * rfac[jw + jcp];
-                        rfac[jw + jc] = temp;
-                        jw += j;
-                    }
-                }
-                int jdiag = idiag - jc;
-                for (int i = 1; i <= n; ++i)
-                {
-                    if (i < jc)
-                    {
-                        temp = rfac[idiag + i];
-                        rfac[idiag + i] = rfac[jdiag + i];
-                        rfac[jdiag + i] = temp;
-                    }
-                    temp = sval * qfac[i, jc] + cval * qfac[i, jcp];
-                    qfac[i, jcp] = cval * qfac[i, jc] - sval * qfac[i, jcp];
-                    qfac[i, jc] = temp;
-                }
-                iact[jc] = iact[jcp];
-                resact[jc] = resact[jcp];
-                vlam[jc] = vlam[jcp];
-                jc = jcp;
-            }
-            --nact;
-            switch (iflag)
-            {
-                case 1:
-                    goto GETACT_50;
-                case 2:
-                    goto GETACT_60;
-                case 3:
-                    goto GETACT_280;
-                default:
-                    throw new InvalidOperationException("Invalid IFLAG value");
-            }
-        }
-
-        private static void PRELIM(LincoaCalfunDelegate calfun, int n, int npt, int m, double[,] amat, double[] b, double[] x,
-            double rhobeg, int iprint, double[] xbase, double[,] xpt, double[] fval, double[] xsav, double[] xopt,
-            double[] gopt, out int kopt, double[] hq, double[] pq, double[,] bmat, double[,] zmat, out int idz, int ndim,
-            double[] sp, double[] rescon, TextWriter logger)
-        {
-            double[] step = new double[1 + n];
-            double[] w = new double[1 + npt + n];
-//
-//     The arguments N, NPT, M, AMAT, B, X, RHOBEG, IPRINT, XBASE, XPT, FVAL,
-//       XSAV, XOPT, GOPT, HQ, PQ, BMAT, ZMAT, NDIM, SP and RESCON are the
-//       same as the corresponding arguments in SUBROUTINE LINCOB.
-//     KOPT is set to the integer such that XPT(KOPT,.) is the initial trust
-//       region centre.
-//     IDZ is going to be set to one, so that every element of Diag(DZ) is
-//       one in the product ZMAT times Diag(DZ) times ZMAT^T, which is the
-//       factorization of the leading NPT by NPT submatrix of H.
-//     STEP, PQW and W are used for working space, the arrays STEP and PQW
-//       being taken from LINCOB. The length of W must be at least N+NPT.
-//
-//     SUBROUTINE PRELIM provides the elements of XBASE, XPT, BMAT and ZMAT
-//       for the first iteration, an important feature being that, if any of
-//       of the columns of XPT is an infeasible point, then the largest of
-//       the constraint violations there is at least 0.2*RHOBEG. It also sets
-//       the initial elements of FVAL, XOPT, GOPT, HQ, PQ, SP and RESCON.
-//
-//     Set some constants.
-//
-            int nptm = npt - n - 1;
-            double rhosq = rhobeg * rhobeg;
-            double recip = ONE / rhosq;
-            double reciq = Math.Sqrt(HALF) / rhosq;
-            double test = 0.2 * rhobeg;
-            kopt = 0;
-            idz = 1;
-            const int kbase = 1;
-//
-//     Set the initial elements of XPT, BMAT, SP and ZMAT to zero. 
-//
-            for (int j = 1; j <= n; ++j)
-            {
-                xbase[j] = x[j];
-                for (int k = 1; k <= npt; ++k)
-                    xpt[k, j] = ZERO;
-                for (int i = 1; i <= ndim; ++i)
-                    bmat[i, j] = ZERO;
-            }
-            for (int k = 1; k <= npt; ++k)
-            {
-                sp[k] = ZERO;
-                for (int j = 1; j <= npt - n - 1; ++j)
-                    zmat[k, j] = ZERO;
-            }
-//
-//     Set the nonzero coordinates of XPT(K,.), K=1,2,...,min[2*N+1,NPT],
-//       but they may be altered later to make a constraint violation
-//       sufficiently large. The initial nonzero elements of BMAT and of
-//       the first min[N,NPT-N-1] columns of ZMAT are set also.
-//
-            for (int j = 1; j <= n; ++j)
-            {
-                xpt[j + 1, j] = rhobeg;
-                if (j < npt - n)
-                {
-                    int jp = n + j + 1;
-                    xpt[jp, j] = -rhobeg;
-                    bmat[j + 1, j] = HALF / rhobeg;
-                    bmat[jp, j] = -HALF / rhobeg;
-                    zmat[1, j] = -reciq - reciq;
-                    zmat[j + 1, j] = reciq;
-                    zmat[jp, j] = reciq;
-                }
-                else
-                {
-                    bmat[1, j] = -ONE / rhobeg;
-                    bmat[j + 1, j] = ONE / rhobeg;
-                    bmat[npt + j, j] = -HALF * rhosq;
-                }
-            }
-//
-//     Set the remaining initial nonzero elements of XPT and ZMAT when the
-//       number of interpolation points exceeds 2*N+1.
-//
-            if (npt > 2 * n + 1)
-            {
-                for (int k = n + 1; k <= npt - n - 1; ++k)
-                {
-                    int itemp = (k - 1) / n;
-                    int ipt = k - itemp * n;
-                    int jpt = ipt + itemp;
-                    if (jpt > n) jpt -= n;
-                    xpt[n + k + 1, ipt] = rhobeg;
-                    xpt[n + k + 1, jpt] = rhobeg;
-                    zmat[1, k] = recip;
-                    zmat[ipt + 1, k] = -recip;
-                    zmat[jpt + 1, k] = -recip;
-                    zmat[n + k + 1, k] = recip;
-                }
-            }
-//
-//     Update the constraint right hand sides to allow for the shift XBASE.
-//
-            if (m > 0)
-            {
-                for (int j = 1; j <= m; ++j)
-                {
-                    double temp = ZERO;
-                    for (int i = 1; i <= n; ++i)
-                        temp += amat[i, j] * xbase[i];
-                    b[j] -= temp;
-                }
-            }
-//
-//     Go through the initial points, shifting every infeasible point if
-//       necessary so that its constraint violation is at least 0.2*RHOBEG.
-//
-            for (int nf = 1; nf <= npt; ++nf)
-            {
-                double feas = ONE;
-                double bigv = ZERO;
-                int jsav = 0;
-                {
-                    int j = 0;
-
-                    PRELIM_80:
-
-                    ++j;
-                    if (j <= m && nf >= 2)
-                    {
-                        double resid = -b[j];
-                        for (int i = 1; i <= n; ++i)
-                            resid = resid + xpt[nf, i] * amat[i, j];
-                        if (resid <= bigv) goto PRELIM_80;
-                        bigv = resid;
-                        jsav = j;
-                        if (resid <= test)
-                        {
-                            feas = -ONE;
-                            goto PRELIM_80;
-                        }
-                        feas = ZERO;
-                    }
-                }
-                if (feas < ZERO)
-                {
-                    for (int i = 1; i <= n; ++i)
-                        step[i] = xpt[nf, i] + (test - bigv) * amat[i, jsav];
-                    for (int k = 1; k <= npt; ++k)
-                    {
-                        sp[npt + k] = ZERO;
-                        for (int j = 1; j <= n; ++j)
-                            sp[npt + k] += xpt[k, j] * step[j];
-                    }
-                    UPDATE(n, npt, xpt, bmat, zmat, idz, sp, step, kbase, ref nf);
-                    for (int i = 1; i <= n; ++i)
-                        xpt[nf, i] = step[i];
-                }
-//
-//     Calculate the objective function at the current interpolation point,
-//       and set KOPT to the index of the first trust region centre.
-//
-                for (int j = 1; j <= n; ++j)
-                    x[j] = xbase[j] + xpt[nf, j];
-                double f = feas;
-                calfun(n, x, ref f);
-                if (iprint == 3)
-                {
-                    PRINT(logger, PRELIM_140, nf, f, FORMAT("  ", "15:E6", x, 1, n));
-                }
-                if (nf == 1)
-                {
-                    kopt = 1;
-                }
-                else if (f < fval[kopt] && feas > ZERO)
-                {
-                    kopt = nf;
-                }
-                fval[nf] = f;
-            }
-//
-//     Set PQ for the first quadratic model.
-//
-            for (int j = 1; j <= nptm; ++j)
-            {
-                w[j] = ZERO;
-                for (int k = 1; k <= npt; ++k)
-                    w[j] += zmat[k, j] * fval[k];
-            }
-            for (int k = 1; k <= npt; ++k)
-            {
-                pq[k] = ZERO;
-                for (int j = 1; j <= nptm; ++j)
-                    pq[k] += zmat[k, j] * w[j];
-            }
-//
-//     Set XOPT, SP, GOPT and HQ for the first quadratic model.
-//
-            for (int j = 1; j <= n; ++j)
-            {
-                xopt[j] = xpt[kopt, j];
-                xsav[j] = xbase[j] + xopt[j];
-                gopt[j] = ZERO;
-            }
-            for (int k = 1; k <= npt; ++k)
-            {
-                sp[k] = ZERO;
-                for (int j = 1; j <= n; ++j)
-                    sp[k] += xpt[k, j] * xopt[j];
-                double temp = pq[k] * sp[k];
-                for (int j = 1; j <= n; ++j)
-                    gopt[j] += fval[k] * bmat[k, j] + temp * xpt[k, j];
-            }
-            for (int i = 1; i <= (n * n + n) / 2; ++i)
-                hq[i] = ZERO;
-//
-//     Set the initial elements of RESCON.
-//
-            for (int j = 1; j <= m; ++j)
-            {
-                double temp = b[j];
-                for (int i = 1; i <= n; ++i)
-                    temp -= xopt[i] * amat[i, j];
-                temp = Math.Max(temp, ZERO);
-                if (temp >= rhobeg) temp = -temp;
-                rescon[j] = temp;
-            }
-        }
-
-        private static void QMSTEP(int n, int npt, int m, double[,] amat, double[,] xpt, double[] xopt, int nact,
-            int[] iact, double[] rescon, double[,] qfac, int kopt, int knew, double del, double[] step, double[] gl,
-            double[] pqw, out int ifeas)
-        {
-            double[] rstat = new double[1 + m];
-            double[] w = new double[1 + n];
-//
-//     N, NPT, M, AMAT, B, XPT, XOPT, NACT, IACT, RESCON, QFAC, KOPT are the
-//       same as the terms with these names in SUBROUTINE LINCOB.
-//     KNEW is the index of the interpolation point that is going to be moved.
-//     DEL is the current restriction on the length of STEP, which is never
-//       greater than the current trust region radius DELTA.
-//     STEP will be set to the required step from XOPT to the new point.
-//     GL must be set on entry to the gradient of LFUNC at XBASE, where LFUNC
-//       is the KNEW-th Lagrange function. It is used also for some other
-//       gradients of LFUNC.
-//     PQW provides the second derivative parameters of LFUNC.
-//     RSTAT and W are used for working space. Their lengths must be at least
-//       M and N, respectively. RSTAT(J) is set to -1.0, 0.0, or 1.0 if the
-//       J-th constraint is irrelevant, active, or both inactive and relevant,
-//       respectively.
-//     IFEAS will be set to 0 or 1 if XOPT+STEP is infeasible or feasible.
-//
-//     STEP is chosen to provide a relatively large value of the modulus of
-//       LFUNC(XOPT+STEP), subject to ||STEP|| <= DEL. A projected STEP is
-//       calculated too, within the trust region, that does not alter the
-//       residuals of the active constraints. The projected step is preferred
-//       if its value of | LFUNC(XOPT+STEP) | is at least one fifth of the
-//       original one, but the greatest violation of a linear constraint must
-//       be at least 0.2*DEL, in order to keep the interpolation points apart.
-//       The remedy when the maximum constraint violation is too small is to
-//       restore the original step, which is perturbed if necessary so that
-//       its maximum constraint violation becomes 0.2*DEL.
-//
-//     Set some constants.
-//
-            double test = 0.2 * del;
-//
-//     Replace GL by the gradient of LFUNC at the trust region centre, and
-//       set the elements of RSTAT.
-//
-            for (int k = 1; k <= npt; ++k)
-            {
-                double temp = ZERO;
-                for (int j = 1; j <= n; ++j)
-                    temp += xpt[k, j] * xopt[j];
-                temp *= pqw[k];
-                for (int i = 1; i <= n; ++i)
-                    gl[i] = gl[i] + temp * xpt[k, i];
-            }
-            if (m > 0)
-            {
-                for (int j = 1; j <= m; ++j)
-                {
-                    rstat[j] = ONE;
-                    if (Math.Abs(rescon[j]) >= del) rstat[j] = -ONE;
-                }
-                for (int k = 1; k <= nact; ++k)
-                    rstat[iact[k]] = ZERO;
-            }
-//
-//     Find the greatest modulus of LFUNC on a line through XOPT and
-//       another interpolation point within the trust region.
-//
-            int ksav = 0;
-            double stpsav = ZERO;
-            double vbig = ZERO;
-            for (int k = 1; k <= npt; ++k)
-            {
-                if (k == kopt) continue;
-                double ss = ZERO;
-                double sp = ZERO;
-                for (int i = 1; i <= n; ++i)
-                {
-                    double temp = xpt[k, i] - xopt[i];
-                    ss += temp * temp;
-                    sp += gl[i] * temp;
-                }
-                double stp = -del / Math.Sqrt(ss);
-                double vlag;
-                if (k == knew)
-                {
-                    if (sp * (sp - ONE) < ZERO) stp = -stp;
-                    vlag = Math.Abs(stp * sp) + stp * stp * Math.Abs(sp - ONE);
-                }
-                else
-                {
-                    vlag = Math.Abs(stp * (ONE - stp) * sp);
-                }
-                if (vlag > vbig)
-                {
-                    ksav = k;
-                    stpsav = stp;
-                    vbig = vlag;
-                }
-            }
-//
-//     Set STEP to the move that gives the greatest modulus calculated above.
-//       This move may be replaced by a steepest ascent step from XOPT.
-//
-            double gg = ZERO;
-            for (int i = 1; i <= n; ++i)
-            {
-                gg += gl[i] * gl[i];
-                step[i] = stpsav * (xpt[ksav, i] - xopt[i]);
-            }
-            double vgrad = del * Math.Sqrt(gg);
-            if (vgrad <= TENTH * vbig) goto QMSTEP_220;
-//
-//     Make the replacement if it provides a larger value of VBIG.
-//
-            double ghg = ZERO;
-            for (int k = 1; k <= npt; ++k)
-            {
-                double temp = ZERO;
-                for (int j = 1; j <= n; ++j)
-                    temp += xpt[k, j] * gl[j];
-                ghg += pqw[k] * temp * temp;
-            }
-            double vnew = vgrad + Math.Abs(HALF * del * del * ghg / gg);
-            if (vnew > vbig)
-            {
-                vbig = vnew;
-                double stp = del / Math.Sqrt(gg);
-                if (ghg < ZERO) stp = -stp;
-                for (int i = 1; i <= n; ++i)
-                    step[i] = stp * gl[i];
-            }
-            if (nact == 0 || nact == n) goto QMSTEP_220;
-//
-//     Overwrite GL by its projection. Then set VNEW to the greatest
-//       value of |LFUNC| on the projected gradient from XOPT subject to
-//       the trust region bound. If VNEW is sufficiently large, then STEP
-//       may be changed to a move along the projected gradient.
-//
-            for (int k = nact + 1; k <= n; ++k)
-            {
-                w[k] = ZERO;
-                for (int i = 1; i <= n; ++i)
-                    w[k] += gl[i] * qfac[i, k];
-            }
-            gg = ZERO;
-            for (int i = 1; i <= n; ++i)
-            {
-                gl[i] = ZERO;
-                for (int k = nact + 1; k <= n; ++k)
-                    gl[i] += qfac[i, k] * w[k];
-                gg += gl[i] * gl[i];
-            }
-            vgrad = del * Math.Sqrt(gg);
-            if (vgrad <= TENTH * vbig) goto QMSTEP_220;
-            ghg = ZERO;
-            for (int k = 1; k <= npt; ++k)
-            {
-                double temp = ZERO;
-                for (int j = 1; j <= n; ++j)
-                    temp += xpt[k, j] * gl[j];
-                ghg += pqw[k] * temp * temp;
-            }
-            vnew = vgrad + Math.Abs(HALF * del * del * ghg / gg);
-//
-//     Set W to the possible move along the projected gradient.
-//
-            double ww = ZERO;
-            {
-                double stp = del / Math.Sqrt(gg);
-                if (ghg < ZERO) stp = -stp;
-                for (int i = 1; i <= n; ++i)
-                {
-                    w[i] = stp * gl[i];
-                    ww += w[i] * w[i];
-                }
-            }
-//
-//     Set STEP to W if W gives a sufficiently large value of the modulus
-//       of the Lagrange function, and if W either preserves feasibility
-//       or gives a constraint violation of at least 0.2*DEL. The purpose
-//       of CTOL below is to provide a check on feasibility that includes
-//       a tolerance for contributions from computer rounding errors.
-//
-            if (vnew / vbig >= 0.2)
-            {
-                ifeas = 1;
-                double bigv = ZERO;
-                int j = 0;
-
-                QMSTEP_170:
-
-                ++j;
-                if (j <= m)
-                {
-                    if (rstat[j] == ONE)
-                    {
-                        double temp = -rescon[j];
-                        for (int i = 1; i <= n; ++i)
-                            temp += w[i] * amat[i, j];
-                        bigv = Math.Max(bigv, temp);
-                    }
-                    if (bigv < test) goto QMSTEP_170;
-                    ifeas = 0;
-                }
-                double ctol = ZERO;
-                {
-                    double temp = 0.01 * Math.Sqrt(ww);
-                    if (bigv > ZERO && bigv < temp)
-                    {
-                        for (int k = 1; k <= nact; ++k)
-                        {
-                            j = iact[k];
-                            double sum = ZERO;
-                            for (int i = 1; i <= n; ++i)
-                                sum = sum + w[i] * amat[i, j];
-                            ctol = Math.Max(ctol, Math.Abs(sum));
-                        }
-                    }
-                }
-                if (bigv <= 10.0 * ctol || bigv >= test)
-                {
-                    for (int i = 1; i <= n; ++i)
-                        step[i] = w[i];
-                    return;
-                }
-            }
-//
-//     Calculate the greatest constraint violation at XOPT+STEP with STEP at
-//       its original value. Modify STEP if this violation is unacceptable.
-//
-            QMSTEP_220:
-
-            ifeas = 1;
-            int jsav = 0;
-            double resmax = ZERO;
-            {
-                int j = 0;
-                double bigv = ZERO;
-
-                QMSTEP_230:
-
-                ++j;
-                if (j <= m)
-                {
-                    if (rstat[j] < ZERO) goto QMSTEP_230;
-                    double temp = -rescon[j];
-                    for (int i = 1; i <= n; ++i)
-                        temp += step[i] * amat[i, j];
-                    resmax = Math.Max(resmax, temp);
-                    if (temp < test)
-                    {
-                        if (temp <= bigv) goto QMSTEP_230;
-                        bigv = temp;
-                        jsav = j;
-                        ifeas = -1;
-                        goto QMSTEP_230;
-                    }
-                    ifeas = 0;
-                }
-                if (ifeas == -1)
-                {
-                    for (int i = 1; i <= n; ++i)
-                        step[i] += (test - bigv) * amat[i, jsav];
-                    ifeas = 0;
-                }
-            }
-//
-//     Return the calculated STEP and the value of IFEAS.
-//
-        }
-
-        private static void TRSTEP(int n, int npt, int m, double[,] amat, double[,] xpt, double[] hq,
-            double[] pq, ref int nact, int[] iact, double[] rescon, double[,] qfac, double[] rfac, ref double snorm,
-            double[] step, double[] g)
-        {
-            double[] resnew = new double[1 + m];
-            double[] resact = new double[1 + n];
-            double[] d = new double[1 + n];
-            double[] dw = new double[1 + n];
-            double[] w = new double[1 + Math.Max(m, 2 * n)];
-//
-//     N, NPT, M, AMAT, B, XPT, HQ, PQ, NACT, IACT, RESCON, QFAC and RFAC
-//       are the same as the terms with these names in LINCOB. If RESCON(J)
-//       is negative, then |RESCON(J)| must be no less than the trust region
-//       radius, so that the J-th constraint can be ignored.
-//     SNORM is set to the trust region radius DELTA initially. On the
-//       return, however, it is the length of the calculated STEP, which is
-//       set to zero if the constraints do not allow a long enough step.
-//     STEP is the total calculated step so far from the trust region centre,
-//       its final value being given by the sequence of CG iterations, which
-//       terminate if the trust region boundary is reached.
-//     G must be set on entry to the gradient of the quadratic model at the
-//       trust region centre. It is used as working space, however, and is
-//       always the gradient of the model at the current STEP, except that
-//       on return the value of G(1) is set to ONE instead of to ZERO if
-//       and only if GETACT is called more than once.
-//     RESNEW, RESACT, D, DW and W are used for working space. A negative
-//       value of RESNEW(J) indicates that the J-th constraint does not
-//       restrict the CG steps of the current trust region calculation, a
-//       zero value of RESNEW(J) indicates that the J-th constraint is active,
-//       and otherwise RESNEW(J) is set to the greater of TINY and the actual
-//       residual of the J-th constraint for the current STEP. RESACT holds
-//       the residuals of the active constraints, which may be positive.
-//       D is the search direction of each line search. DW is either another
-//       search direction or the change in gradient along D. The length of W
-//       must be at least MAX[M,2*N].
-//
-//     Set some numbers for the conjugate gradient iterations.
-//
-            double snsq = snorm * snorm;
-//
-//     Set the initial elements of RESNEW, RESACT and STEP.
-//
-            if (m > 0)
-            {
-                for (int j = 1; j <= m; ++j)
-                {
-                    resnew[j] = rescon[j];
-                    if (rescon[j] >= snorm)
-                    {
-                        resnew[j] = -ONE;
-                    }
-                    else if (rescon[j] >= ZERO)
-                    {
-                        resnew[j] = Math.Max(resnew[j], TINY);
-                    }
-                }
-                if (nact > 0)
-                {
-                    for (int k = 1; k <= nact; ++k)
-                    {
-                        resact[k] = rescon[iact[k]];
-                        resnew[iact[k]] = ZERO;
-                    }
-                }
-            }
-            for (int i = 1; i <= n; ++i)
-                step[i] = ZERO;
-            double ss = ZERO;
-            double reduct = ZERO;
-            int ncall = 0;
-//
-//     GETACT picks the active set for the current STEP. It also sets DW to
-//       the vector closest to -G that is orthogonal to the normals of the
-//       active constraints. DW is scaled to have length 0.2*SNORM, as then
-//       a move of DW from STEP is allowed by the linear constraints.
-//
-            TRSTEP_40:
-
-            ++ncall;
-            double dsq = GETACT(n, m, amat, ref nact, iact, qfac, rfac, snorm, resnew, resact, g, dw);
-            if (dsq == ZERO) goto TRSTEP_320;
-            double scale = 0.2 * snorm / Math.Sqrt(dsq);
-            for (int i = 1; i <= n; ++i)
-                dw[i] *= scale;
-//
-//     If the modulus of the residual of an active constraint is substantial,
-//       then set D to the shortest move from STEP to the boundaries of the
-//       active constraints.
-//
-            double resmax = ZERO;
-            if (nact > 0)
-            {
-                for (int k = 1; k <= nact; ++k)
-                    resmax = Math.Max(resmax, resact[k]);
-            }
-            double gamma = ZERO;
-            if (resmax > 1.0E-4 * snorm)
-            {
-                int ir = 0;
-                for (int k = 1; k <= nact; ++k)
-                {
-                    double temp = resact[k];
-                    if (k >= 2)
-                    {
-                        for (int i = 1; i <= k - 1; ++i)
-                        {
-                            ++ir;
-                            temp -= rfac[ir] * w[i];
-                        }
-                    }
-                    ++ir;
-                    w[k] = temp / rfac[ir];
-                }
-                for (int i = 1; i <= n; ++i)
-                {
-                    d[i] = ZERO;
-                    for (int k = 1; k <= nact; ++k)
-                        d[i] += w[k] * qfac[i, k];
-                }
-//
-//     The vector D that has just been calculated is also the shortest move
-//       from STEP+DW to the boundaries of the active constraints. Set GAMMA
-//       to the greatest steplength of this move that satisfies the trust
-//       region bound.
-//
-                double rhs = snsq;
-                double ds = ZERO;
-                double dd = ZERO;
-                for (int i = 1; i <= n; ++i)
-                {
-                    double sum = step[i] + dw[i];
-                    rhs -= sum * sum;
-                    ds += d[i] * sum;
-                    dd += d[i] * d[i];
-                }
-                if (rhs > ZERO)
-                {
-                    double temp = Math.Sqrt(ds * ds + dd * rhs);
-                    if (ds <= ZERO)
-                    {
-                        gamma = (temp - ds) / dd;
-                    }
-                    else
-                    {
-                        gamma = rhs / (temp + ds);
-                    }
-                }
-//
-//     Reduce the steplength GAMMA if necessary so that the move along D
-//       also satisfies the linear constraints.
-//
-                {
-                    int j = 0;
-
-                    TRSTEP_110:
-
-                    if (gamma > ZERO)
-                    {
-                        ++j;
-                        if (resnew[j] > ZERO)
-                        {
-                            double ad = ZERO;
-                            double adw = ZERO;
-                            for (int i = 1; i <= n; ++i)
-                            {
-                                ad += amat[i, j] * d[i];
-                                adw += amat[i, j] * dw[i];
-                            }
-                            if (ad > ZERO)
-                            {
-                                double temp = Math.Max((resnew[j] - adw) / ad, ZERO);
-                                gamma = Math.Min(gamma, temp);
-                            }
-                        }
-                        if (j < m) goto TRSTEP_110;
-                    }
-                }
-                gamma = Math.Min(gamma, ONE);
-            }
-//
-//     Set the next direction for seeking a reduction in the model function
-//       subject to the trust region bound and the linear constraints.
-//
-            int icount;
-            if (gamma <= ZERO)
-            {
-                for (int i = 1; i <= n; ++i)
-                    d[i] = dw[i];
-                icount = nact;
-            }
-            else
-            {
-                for (int i = 1; i <= n; ++i)
-                    d[i] = dw[i] + gamma * d[i];
-                icount = nact - 1;
-            }
-            double alpbd = ONE;
-//
-//     Set ALPHA to the steplength from STEP along D to the trust region
-//       boundary. Return if the first derivative term of this step is
-//       sufficiently small or if no further progress is possible.
-//
-            TRSTEP_150:
-
-            ++icount;
-            double alpha;
-            double dg = ZERO;
-            {
-                double rhs = snsq - ss;
-                if (rhs <= ZERO) goto TRSTEP_320;
-                double ds = ZERO;
-                double dd = ZERO;
-                for (int I = 1; I <= n; ++I)
-                {
-                    dg += d[I] * g[I];
-                    ds += d[I] * step[I];
-                    dd += d[I] * d[I];
-                }
-                if (dg >= ZERO) goto TRSTEP_320;
-                double temp = Math.Sqrt(rhs * dd + ds * ds);
-                if (ds <= ZERO)
-                {
-                    alpha = (temp - ds) / dd;
-                }
-                else
-                {
-                    alpha = rhs / (temp + ds);
-                }
-                if (-alpha * dg <= CTEST * reduct) goto TRSTEP_320;
-            }
-//
-//     Set DW to the change in gradient along D.
-//
-            int ih = 0;
-            for (int j = 1; j <= n; ++j)
-            {
-                dw[j] = ZERO;
-                for (int i = 1; i <= j; ++i)
-                {
-                    ++ih;
-                    if (i < j) dw[j] += hq[ih] * d[i];
-                    dw[i] += hq[ih] * d[j];
-                }
-            }
-            for (int k = 1; k <= npt; ++k)
-            {
-                double temp = ZERO;
-                for (int j = 1; j <= n; ++j)
-                    temp += xpt[k, j] * d[j];
-                temp *= pq[k];
-                for (int i = 1; i <= n; ++i)
-                    dw[i] += temp * xpt[k, i];
-            }
-//
-//     Set DGD to the curvature of the model along D. Then reduce ALPHA if
-//       necessary to the value that minimizes the model.
-//
-            double dgd = ZERO;
-            for (int i = 1; i <= n; ++i)
-                dgd += d[i] * dw[i];
-            double alpht = alpha;
-            if (dg + alpha * dgd > ZERO)
-            {
-                alpha = -dg / dgd;
-            }
-//
-//     Make a further reduction in ALPHA if necessary to preserve feasibility,
-//       and put some scalar products of D with constraint gradients in W.
-//
-            double alphm = alpha;
-            int jsav = 0;
-            if (m > 0)
-            {
-                for (int j = 1; j <= m; ++j)
-                {
-                    double ad = ZERO;
-                    if (resnew[j] > ZERO)
-                    {
-                        for (int i = 1; i <= n; ++i)
-                            ad += amat[i, j] * d[i];
-                        if (alpha * ad > resnew[j])
-                        {
-                            alpha = resnew[j] / ad;
-                            jsav = j;
-                        }
-                    }
-                    w[j] = ad;
-                }
-            }
-            alpha = Math.Max(alpha, alpbd);
-            alpha = Math.Min(alpha, alphm);
-            if (icount == nact) alpha = Math.Min(alpha, ONE);
-//
-//     Update STEP, G, RESNEW, RESACT and REDUCT.
-//
-            ss = ZERO;
-            for (int i = 1; i <= n; ++i)
-            {
-                step[i] += alpha * d[i];
-                ss += step[i] * step[i];
-                g[i] += alpha * dw[i];
-            }
-            if (m > 0)
-            {
-                for (int j = 1; j <= m; ++j)
-                {
-                    if (resnew[j] > ZERO)
-                    {
-                        resnew[j] = Math.Max(resnew[j] - alpha * w[j], TINY);
-                    }
-                }
-            }
-            if (icount == nact && nact > 0)
-            {
-                for (int k = 1; k <= nact; ++k)
-                    resact[k] *= (ONE - gamma);
-            }
-            reduct -= alpha * (dg + HALF * alpha * dgd);
-//
-//     Test for termination. Branch to label 40 if there is a new active
-//       constraint and if the distance from STEP to the trust region
-//       boundary is at least 0.2*SNORM.
-//
-            if (alpha == alpht) goto TRSTEP_320;
-            {
-                double temp = -alphm * (dg + HALF * alphm * dgd);
-                if (temp <= CTEST * reduct) goto TRSTEP_320;
-            }
-            if (jsav > 0)
-            {
-                if (ss <= 0.64 * snsq) goto TRSTEP_40;
-                goto TRSTEP_320;
-            }
-            if (icount == n) goto TRSTEP_320;
-//
-//     Calculate the next search direction, which is conjugate to the
-//       previous one except in the case ICOUNT=NACT.
-//
-            if (nact > 0)
-            {
-                for (int j = nact + 1; j <= n; ++j)
-                {
-                    w[j] = ZERO;
-                    for (int i = 1; i <= n; ++i)
-                        w[j] += g[i] * qfac[i, j];
-                }
-                for (int i = 1; i <= n; ++i)
-                {
-                    double temp = ZERO;
-                    for (int J = nact + 1; J <= n; ++J)
-                        temp += qfac[i, J] * w[J];
-                    w[n + i] = temp;
-                }
-            }
-            else
-            {
-                for (int i = 1; i <= n; ++i)
-                    w[n + i] = g[i];
-            }
-            double beta;
-            if (icount == nact)
-            {
-                beta = ZERO;
-            }
-            else
-            {
-                double wgd = ZERO;
-                for (int i = 1; i <= n; ++i)
-                    wgd += w[n + i] * dw[i];
-                beta = wgd / dgd;
-            }
-            for (int i = 1; i <= n; ++i)
-                d[i] = -w[n + i] + beta * d[i];
-            alpbd = ZERO;
-            goto TRSTEP_150;
-//
-//     Return from the subroutine.
-//
-            TRSTEP_320:
-
-            snorm = ZERO;
-            if (reduct > ZERO) snorm = Math.Sqrt(ss);
-            g[1] = ZERO;
-            if (ncall > 1) g[1] = ONE;
-        }
-
-        private static void UPDATE(int n, int npt, double[,] xpt, double[,] bmat, double[,] zmat, int idz,
-            double[] sp, double[] step, int kopt, ref int knew)
-        {
-            double[] vlag = new double[1 + npt + n];
-            double[] w = new double[1 + npt + n];
-//
-//     The arguments N, NPT, XPT, BMAT, ZMAT, IDZ, NDIM ,SP and STEP are
-//       identical to the corresponding arguments in SUBROUTINE LINCOB.
-//     KOPT is such that XPT(KOPT,.) is the current trust region centre.
-//     KNEW on exit is usually positive, and then it is the index of an
-//       interpolation point to be moved to the position XPT(KOPT,.)+STEP(.).
-//       It is set on entry either to its final value or to 0. In the latter
-//       case, the final value of KNEW is chosen to maximize the denominator
-//       of the matrix updating formula times a weighting factor.
-//     VLAG and W are used for working space, the first NPT+N elements of
-//       both of these vectors being required.
-//
-//     The arrays BMAT and ZMAT with IDZ are updated, the new matrices being
-//       the ones that are suitable after the shift of the KNEW-th point to
-//       the new position XPT(KOPT,.)+STEP(.). A return with KNEW set to zero
-//       occurs if the calculation fails due to a zero denominator in the
-//       updating formula, which should never happen.
-//
-//     Set some constants.
-//
-            double nptm = npt - n - 1;
-//
-//     Calculate VLAG and BETA for the current choice of STEP. The first NPT
-//       elements of VLAG are set to the values of the Lagrange functions at
-//       XPT(KOPT,.)+STEP(.). The first NPT components of W_check are held
-//       in W, where W_check is defined in a paper on the updating method.
-//
-            for (int k = 1; k <= npt; ++k)
-            {
-                w[k] = sp[npt + k] * (HALF * sp[npt + k] + sp[k]);
-                double sum = ZERO;
-                for (int j = 1; j <= n; ++j)
-                    sum += bmat[k, j] * step[j];
-                vlag[k] = sum;
-            }
-            double beta = ZERO;
-            for (int k = 1; k <= nptm; ++k)
-            {
-                double sum = ZERO;
-                for (int i = 1; i <= npt; ++i)
-                    sum = sum + zmat[i, k] * w[i];
-                if (k < idz)
-                {
-                    beta += sum * sum;
-                    sum = -sum;
-                }
-                else
-                {
-                    beta -= sum * sum;
-                }
-                for (int i = 1; i <= npt; ++i)
-                    vlag[i] = vlag[i] + sum * zmat[i, k];
-            }
-            double bsum = ZERO;
-            double dx = ZERO;
-            double ssq = ZERO;
-            for (int j = 1; j <= n; ++j)
-            {
-                double sum = ZERO;
-                for (int i = 1; i <= npt; ++i)
-                    sum += w[i] * bmat[i, j];
-                bsum += sum * step[j];
-                int jp = npt + j;
-                for (int k = 1; k <= n; ++k)
-                    sum += bmat[jp, k] * step[k];
-                vlag[jp] = sum;
-                bsum += sum * step[j];
-                dx += step[j] * xpt[kopt, j];
-                ssq += step[j] * step[j];
-            }
-            beta = dx * dx + ssq * (sp[kopt] + dx + dx + HALF * ssq) + beta - bsum;
-            vlag[kopt] += +ONE;
-//
-//     If KNEW is zero initially, then pick the index of the interpolation
-//       point to be deleted, by maximizing the absolute value of the
-//       denominator of the updating formula times a weighting factor.
-//       
-//
-            if (knew == 0)
-            {
-                double denmax = ZERO;
-                for (int k = 1; k <= npt; ++k)
-                {
-                    double hdiag = ZERO;
-                    for (int j = 1; j <= nptm; ++j)
-                    {
-                        double temp = ONE;
-                        if (j < idz) temp = -ONE;
-                        hdiag += temp * zmat[k, j] * zmat[k, j];
-                    }
-                    double denabs = Math.Abs(beta * hdiag + vlag[k] * vlag[k]);
-                    double distsq = ZERO;
-                    for (int j = 1; j <= n; ++j)
-                        distsq += Math.Pow(xpt[k, j] - xpt[kopt, j], 2.0);
-                    {
-                        double temp = denabs * distsq * distsq;
-                        if (temp > denmax)
-                        {
-                            denmax = temp;
-                            knew = k;
-                        }
-                    }
-                }
-            }
-//
-//     Apply the rotations that put zeros in the KNEW-th row of ZMAT.
-//
-            int jl = 1;
-            double tempa, tempb = ZERO;
-            if (nptm >= 2)
-            {
-                for (int j = 2; j <= nptm; ++j)
-                {
-                    if (j == idz)
-                    {
-                        jl = idz;
-                    }
-                    else if (zmat[knew, j] != ZERO)
-                    {
-                        double temp = Math.Sqrt(zmat[knew, jl] * zmat[knew, jl] + zmat[knew, j] * zmat[knew, j]);
-                        tempa = zmat[knew, jl] / temp;
-                        tempb = zmat[knew, j] / temp;
-                        for (int i = 1; i <= npt; ++i)
-                        {
-                            temp = tempa * zmat[i, jl] + tempb * zmat[i, j];
-                            zmat[i, j] = tempa * zmat[i, j] - tempb * zmat[i, jl];
-                            zmat[i, jl] = temp;
-                        }
-                        zmat[knew, j] = ZERO;
-                    }
-                }
-            }
-//
-//     Put the first NPT components of the KNEW-th column of the Z Z^T matrix
-//       into W, and calculate the parameters of the updating formula.
-//
-            tempa = zmat[knew, 1];
-            if (idz >= 2) tempa = -tempa;
-            if (jl > 1) tempb = zmat[knew, jl];
-            for (int i = 1; i <= npt; ++i)
-            {
-                w[i] = tempa * zmat[i, 1];
-                if (jl > 1) w[i] += tempb * zmat[i, jl];
-            }
-            double alpha = w[knew];
-            double tau = vlag[knew];
-            double tausq = tau * tau;
-            double denom = alpha * beta + tausq;
-            vlag[knew] -= ONE;
-            if (denom == ZERO)
-            {
-                knew = 0;
-                return;
-            }
-            double sqrtdn = Math.Sqrt(Math.Abs(denom));
-//
-//     Complete the updating of ZMAT when there is only one nonzero element
-//       in the KNEW-th row of the new matrix ZMAT. IFLAG is set to one when
-//       the value of IDZ is going to be reduced.
-//
-            int iflag = 0;
-            if (jl == 1)
-            {
-                tempa = tau / sqrtdn;
-                tempb = zmat[knew, 1] / sqrtdn;
-                for (int i = 1; i <= npt; ++i)
-                    zmat[i, 1] = tempa * zmat[i, 1] - tempb * vlag[i];
-                if (denom < ZERO)
-                {
-                    if (idz == 1)
-                    {
-                        idz = 2;
-                    }
-                    else
-                    {
-                        iflag = 1;
-                    }
-                }
-            }
-            else
-            {
-//
-//     Complete the updating of ZMAT in the alternative case.
-//
-                int ja = 1;
-                if (beta >= ZERO) ja = jl;
-                int jb = jl + 1 - ja;
-                double temp = zmat[knew, jb] / denom;
-                tempa = temp * beta;
-                tempb = temp * tau;
-                temp = zmat[knew, ja];
-                double scala = ONE / Math.Sqrt(Math.Abs(beta) * temp * temp + tausq);
-                double scalb = scala * sqrtdn;
-                for (int i = 1; i <= npt; ++i)
-                {
-                    zmat[i, ja] = scala * (tau * zmat[i, ja] - temp * vlag[i]);
-                    zmat[i, jb] = scalb * (zmat[i, jb] - tempa * w[i] - tempb * vlag[i]);
-                }
-                if (denom <= ZERO)
-                {
-                    if (beta < ZERO)
-                    {
-                        idz = idz + 1;
-                    }
-                    else
-                    {
-                        iflag = 1;
-                    }
-                }
-            }
-//
-//     Reduce IDZ when the diagonal part of the ZMAT times Diag(DZ) times
-//       ZMAT^T factorization gains another positive element. Then exchange
-//       the first and IDZ-th columns of ZMAT.
-//
-            if (iflag == 1)
-            {
-                --idz;
-                for (int i = 1; i <= npt; ++i)
-                {
-                    double temp = zmat[i, 1];
-                    zmat[i, 1] = zmat[i, idz];
-                    zmat[i, idz] = temp;
-                }
-            }
-//
-//     Finally, update the matrix BMAT.
-//
-            for (int j = 1; j <= n; ++j)
-            {
-                int jp = npt + j;
-                w[jp] = bmat[knew, j];
-                tempa = (alpha * vlag[jp] - tau * w[jp]) / denom;
-                tempb = (-beta * w[jp] - tau * vlag[jp]) / denom;
-                for (int i = 1; i <= jp; ++i)
-                {
-                    bmat[i, j] = bmat[i, j] + tempa * vlag[i] + tempb * w[i];
-                    if (i > npt) bmat[jp, i - npt] = bmat[i, j];
-                }
-            }
-        }
-
-        private static void PRINT(TextWriter logger, string format, params object[] args)
-        {
-            if (logger != null) logger.WriteLine(format, args);
-        }
-
-        private static string FORMAT<T>(string separator, string itemFormatter, IEnumerable<T> items, int start, int end)
-        {
-            return String.Join(separator,
-                items.Skip(start).Take(end).Select(item => String.Format("{0," + itemFormatter + "}", item)));
-        }
-        // ReSharper restore SuggestUseVarKeywordEvident
-        // ReSharper restore InconsistentNaming
-
-        #endregion
-    }
->>>>>>> 2b712ee9
 }